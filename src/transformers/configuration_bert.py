--- conflicted
+++ resolved
@@ -15,13 +15,8 @@
 # limitations under the License.
 """ BERT model configuration """
 
-<<<<<<< HEAD
-
-import logging
 
 from .adapter_config import ModelAdaptersConfig
-=======
->>>>>>> 1ba08dc2
 from .configuration_utils import PretrainedConfig
 from .utils import logging
 
