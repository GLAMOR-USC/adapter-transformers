# coding=utf-8
# Copyright 2018 The HuggingFace Inc. team.
#
# Licensed under the Apache License, Version 2.0 (the "License");
# you may not use this file except in compliance with the License.
# You may obtain a copy of the License at
#
#     http://www.apache.org/licenses/LICENSE-2.0
#
# Unless required by applicable law or agreed to in writing, software
# distributed under the License is distributed on an "AS IS" BASIS,
# WITHOUT WARRANTIES OR CONDITIONS OF ANY KIND, either express or implied.
# See the License for the specific language governing permissions and
# limitations under the License.
""" Auto Tokenizer class. """


from collections import OrderedDict

from ...configuration_utils import PretrainedConfig
from ...file_utils import is_sentencepiece_available, is_tokenizers_available
from ...utils import logging
from ..bart.tokenization_bart import BartTokenizer
from ..bert.tokenization_bert import BertTokenizer
from ..bert_japanese.tokenization_bert_japanese import BertJapaneseTokenizer
from ..bertweet.tokenization_bertweet import BertweetTokenizer
from ..blenderbot.tokenization_blenderbot import BlenderbotSmallTokenizer
from ..ctrl.tokenization_ctrl import CTRLTokenizer
from ..deberta.tokenization_deberta import DebertaTokenizer
from ..distilbert.tokenization_distilbert import DistilBertTokenizer
from ..dpr.tokenization_dpr import DPRQuestionEncoderTokenizer
from ..electra.tokenization_electra import ElectraTokenizer
from ..flaubert.tokenization_flaubert import FlaubertTokenizer
from ..fsmt.tokenization_fsmt import FSMTTokenizer
from ..funnel.tokenization_funnel import FunnelTokenizer
from ..gpt2.tokenization_gpt2 import GPT2Tokenizer
from ..herbert.tokenization_herbert import HerbertTokenizer
from ..layoutlm.tokenization_layoutlm import LayoutLMTokenizer
from ..longformer.tokenization_longformer import LongformerTokenizer
from ..lxmert.tokenization_lxmert import LxmertTokenizer
from ..mobilebert.tokenization_mobilebert import MobileBertTokenizer
from ..mpnet.tokenization_mpnet import MPNetTokenizer
from ..openai.tokenization_openai import OpenAIGPTTokenizer
from ..phobert.tokenization_phobert import PhobertTokenizer
from ..prophetnet.tokenization_prophetnet import ProphetNetTokenizer
from ..rag.tokenization_rag import RagTokenizer
from ..retribert.tokenization_retribert import RetriBertTokenizer
from ..roberta.tokenization_roberta import RobertaTokenizer
from ..squeezebert.tokenization_squeezebert import SqueezeBertTokenizer
from ..tapas.tokenization_tapas import TapasTokenizer
from ..transfo_xl.tokenization_transfo_xl import TransfoXLTokenizer
from ..xlm.tokenization_xlm import XLMTokenizer
from .configuration_auto import (
    AlbertConfig,
    AutoConfig,
    BartConfig,
    BertConfig,
    BertGenerationConfig,
    BlenderbotConfig,
    CamembertConfig,
    CTRLConfig,
    DebertaConfig,
    DistilBertConfig,
    DPRConfig,
    ElectraConfig,
    EncoderDecoderConfig,
    FlaubertConfig,
    FSMTConfig,
    FunnelConfig,
    GPT2Config,
    LayoutLMConfig,
    LongformerConfig,
    LxmertConfig,
    MarianConfig,
    MBartConfig,
    MobileBertConfig,
<<<<<<< HEAD
=======
    MPNetConfig,
>>>>>>> bfa4ccf7
    MT5Config,
    OpenAIGPTConfig,
    PegasusConfig,
    ProphetNetConfig,
    RagConfig,
    ReformerConfig,
    RetriBertConfig,
    RobertaConfig,
    SqueezeBertConfig,
    T5Config,
    TapasConfig,
    TransfoXLConfig,
    XLMConfig,
    XLMProphetNetConfig,
    XLMRobertaConfig,
    XLNetConfig,
    replace_list_option_in_docstrings,
)


if is_sentencepiece_available():
    from ..albert.tokenization_albert import AlbertTokenizer
    from ..barthez.tokenization_barthez import BarthezTokenizer
    from ..bert_generation.tokenization_bert_generation import BertGenerationTokenizer
    from ..camembert.tokenization_camembert import CamembertTokenizer
    from ..marian.tokenization_marian import MarianTokenizer
    from ..mbart.tokenization_mbart import MBartTokenizer
    from ..mt5 import MT5Tokenizer
    from ..pegasus.tokenization_pegasus import PegasusTokenizer
    from ..reformer.tokenization_reformer import ReformerTokenizer
    from ..t5.tokenization_t5 import T5Tokenizer
    from ..xlm_prophetnet.tokenization_xlm_prophetnet import XLMProphetNetTokenizer
    from ..xlm_roberta.tokenization_xlm_roberta import XLMRobertaTokenizer
    from ..xlnet.tokenization_xlnet import XLNetTokenizer
else:
    AlbertTokenizer = None
    BarthezTokenizer = None
    BertGenerationTokenizer = None
    CamembertTokenizer = None
    MarianTokenizer = None
    MBartTokenizer = None
    MT5Tokenizer = None
    PegasusTokenizer = None
    ReformerTokenizer = None
    T5Tokenizer = None
    XLMRobertaTokenizer = None
    XLNetTokenizer = None
    XLMProphetNetTokenizer = None

if is_tokenizers_available():
    from ..albert.tokenization_albert_fast import AlbertTokenizerFast
    from ..bart.tokenization_bart_fast import BartTokenizerFast
    from ..barthez.tokenization_barthez_fast import BarthezTokenizerFast
    from ..bert.tokenization_bert_fast import BertTokenizerFast
    from ..camembert.tokenization_camembert_fast import CamembertTokenizerFast
    from ..distilbert.tokenization_distilbert_fast import DistilBertTokenizerFast
    from ..dpr.tokenization_dpr_fast import DPRQuestionEncoderTokenizerFast
    from ..electra.tokenization_electra_fast import ElectraTokenizerFast
    from ..funnel.tokenization_funnel_fast import FunnelTokenizerFast
    from ..gpt2.tokenization_gpt2_fast import GPT2TokenizerFast
    from ..herbert.tokenization_herbert_fast import HerbertTokenizerFast
    from ..layoutlm.tokenization_layoutlm_fast import LayoutLMTokenizerFast
    from ..longformer.tokenization_longformer_fast import LongformerTokenizerFast
    from ..lxmert.tokenization_lxmert_fast import LxmertTokenizerFast
    from ..mbart.tokenization_mbart_fast import MBartTokenizerFast
    from ..mobilebert.tokenization_mobilebert_fast import MobileBertTokenizerFast
    from ..mpnet.tokenization_mpnet_fast import MPNetTokenizerFast
    from ..mt5 import MT5TokenizerFast
    from ..openai.tokenization_openai_fast import OpenAIGPTTokenizerFast
    from ..pegasus.tokenization_pegasus_fast import PegasusTokenizerFast
    from ..reformer.tokenization_reformer_fast import ReformerTokenizerFast
    from ..retribert.tokenization_retribert_fast import RetriBertTokenizerFast
    from ..roberta.tokenization_roberta_fast import RobertaTokenizerFast
    from ..squeezebert.tokenization_squeezebert_fast import SqueezeBertTokenizerFast
    from ..t5.tokenization_t5_fast import T5TokenizerFast
    from ..xlm_roberta.tokenization_xlm_roberta_fast import XLMRobertaTokenizerFast
    from ..xlnet.tokenization_xlnet_fast import XLNetTokenizerFast
else:
    AlbertTokenizerFast = None
    BartTokenizerFast = None
    BarthezTokenizerFast = None
    BertTokenizerFast = None
    CamembertTokenizerFast = None
    DistilBertTokenizerFast = None
    DPRQuestionEncoderTokenizerFast = None
    ElectraTokenizerFast = None
    FunnelTokenizerFast = None
    GPT2TokenizerFast = None
    HerbertTokenizerFast = None
    LayoutLMTokenizerFast = None
    LongformerTokenizerFast = None
    LxmertTokenizerFast = None
    MBartTokenizerFast = None
    MobileBertTokenizerFast = None
    MPNetTokenizerFast = None
    MT5TokenizerFast = None
    OpenAIGPTTokenizerFast = None
    PegasusTokenizerFast = None
    ReformerTokenizerFast = None
    RetriBertTokenizerFast = None
    RobertaTokenizerFast = None
    SqueezeBertTokenizerFast = None
    T5TokenizerFast = None
    XLMRobertaTokenizerFast = None
    XLNetTokenizerFast = None

logger = logging.get_logger(__name__)


TOKENIZER_MAPPING = OrderedDict(
    [
        (RetriBertConfig, (RetriBertTokenizer, RetriBertTokenizerFast)),
        (T5Config, (T5Tokenizer, T5TokenizerFast)),
<<<<<<< HEAD
        (MT5Config, (T5Tokenizer, T5TokenizerFast)),
=======
        (MT5Config, (MT5Tokenizer, MT5TokenizerFast)),
>>>>>>> bfa4ccf7
        (MobileBertConfig, (MobileBertTokenizer, MobileBertTokenizerFast)),
        (DistilBertConfig, (DistilBertTokenizer, DistilBertTokenizerFast)),
        (AlbertConfig, (AlbertTokenizer, AlbertTokenizerFast)),
        (CamembertConfig, (CamembertTokenizer, CamembertTokenizerFast)),
        (PegasusConfig, (PegasusTokenizer, PegasusTokenizerFast)),
        (MBartConfig, (MBartTokenizer, MBartTokenizerFast)),
        (XLMRobertaConfig, (XLMRobertaTokenizer, XLMRobertaTokenizerFast)),
        (MarianConfig, (MarianTokenizer, None)),
        (BlenderbotConfig, (BlenderbotSmallTokenizer, None)),
        (LongformerConfig, (LongformerTokenizer, LongformerTokenizerFast)),
        (BartConfig, (BarthezTokenizer, BarthezTokenizerFast)),
        (BartConfig, (BartTokenizer, BartTokenizerFast)),
        (LongformerConfig, (LongformerTokenizer, LongformerTokenizerFast)),
        (RobertaConfig, (RobertaTokenizer, RobertaTokenizerFast)),
        (ReformerConfig, (ReformerTokenizer, ReformerTokenizerFast)),
        (ElectraConfig, (ElectraTokenizer, ElectraTokenizerFast)),
        (FunnelConfig, (FunnelTokenizer, FunnelTokenizerFast)),
        (LxmertConfig, (LxmertTokenizer, LxmertTokenizerFast)),
        (LayoutLMConfig, (LayoutLMTokenizer, LayoutLMTokenizerFast)),
        (DPRConfig, (DPRQuestionEncoderTokenizer, DPRQuestionEncoderTokenizerFast)),
        (SqueezeBertConfig, (SqueezeBertTokenizer, SqueezeBertTokenizerFast)),
        (BertConfig, (BertTokenizer, BertTokenizerFast)),
        (OpenAIGPTConfig, (OpenAIGPTTokenizer, OpenAIGPTTokenizerFast)),
        (GPT2Config, (GPT2Tokenizer, GPT2TokenizerFast)),
        (TransfoXLConfig, (TransfoXLTokenizer, None)),
        (XLNetConfig, (XLNetTokenizer, XLNetTokenizerFast)),
        (FlaubertConfig, (FlaubertTokenizer, None)),
        (XLMConfig, (XLMTokenizer, None)),
        (CTRLConfig, (CTRLTokenizer, None)),
        (FSMTConfig, (FSMTTokenizer, None)),
        (BertGenerationConfig, (BertGenerationTokenizer, None)),
        (DebertaConfig, (DebertaTokenizer, None)),
        (RagConfig, (RagTokenizer, None)),
        (XLMProphetNetConfig, (XLMProphetNetTokenizer, None)),
        (ProphetNetConfig, (ProphetNetTokenizer, None)),
        (MPNetConfig, (MPNetTokenizer, MPNetTokenizerFast)),
        (TapasConfig, (TapasTokenizer, None)),
    ]
)

# For tokenizers which are not directly mapped from a config
NO_CONFIG_TOKENIZER = [
    BertJapaneseTokenizer,
    BertweetTokenizer,
    HerbertTokenizer,
    HerbertTokenizerFast,
    PhobertTokenizer,
]


SLOW_TOKENIZER_MAPPING = {
    k: (v[0] if v[0] is not None else v[1])
    for k, v in TOKENIZER_MAPPING.items()
    if (v[0] is not None or v[1] is not None)
}


def tokenizer_class_from_name(class_name: str):
    all_tokenizer_classes = (
        [v[0] for v in TOKENIZER_MAPPING.values() if v[0] is not None]
        + [v[1] for v in TOKENIZER_MAPPING.values() if v[1] is not None]
        + NO_CONFIG_TOKENIZER
    )
    for c in all_tokenizer_classes:
        if c.__name__ == class_name:
            return c


class AutoTokenizer:
    r"""
    This is a generic tokenizer class that will be instantiated as one of the tokenizer classes of the library when
    created with the :meth:`AutoTokenizer.from_pretrained` class method.

    This class cannot be instantiated directly using ``__init__()`` (throws an error).
    """

    def __init__(self):
        raise EnvironmentError(
            "AutoTokenizer is designed to be instantiated "
            "using the `AutoTokenizer.from_pretrained(pretrained_model_name_or_path)` method."
        )

    @classmethod
    @replace_list_option_in_docstrings(SLOW_TOKENIZER_MAPPING)
    def from_pretrained(cls, pretrained_model_name_or_path, *inputs, **kwargs):
        r"""
        Instantiate one of the tokenizer classes of the library from a pretrained model vocabulary.

        The tokenizer class to instantiate is selected based on the :obj:`model_type` property of the config object
        (either passed as an argument or loaded from :obj:`pretrained_model_name_or_path` if possible), or when it's
        missing, by falling back to using pattern matching on :obj:`pretrained_model_name_or_path`:

        List options

        Params:
            pretrained_model_name_or_path (:obj:`str` or :obj:`os.PathLike`):
                Can be either:

                    - A string, the `model id` of a predefined tokenizer hosted inside a model repo on huggingface.co.
                      Valid model ids can be located at the root-level, like ``bert-base-uncased``, or namespaced under
                      a user or organization name, like ``dbmdz/bert-base-german-cased``.
                    - A path to a `directory` containing vocabulary files required by the tokenizer, for instance saved
                      using the :func:`~transformers.PreTrainedTokenizer.save_pretrained` method, e.g.,
                      ``./my_model_directory/``.
                    - A path or url to a single saved vocabulary file if and only if the tokenizer only requires a
                      single vocabulary file (like Bert or XLNet), e.g.: ``./my_model_directory/vocab.txt``. (Not
                      applicable to all derived classes)
            inputs (additional positional arguments, `optional`):
                Will be passed along to the Tokenizer ``__init__()`` method.
            config (:class:`~transformers.PreTrainedConfig`, `optional`)
                The configuration object used to dertermine the tokenizer class to instantiate.
            cache_dir (:obj:`str` or :obj:`os.PathLike`, `optional`):
                Path to a directory in which a downloaded pretrained model configuration should be cached if the
                standard cache should not be used.
            force_download (:obj:`bool`, `optional`, defaults to :obj:`False`):
                Whether or not to force the (re-)download the model weights and configuration files and override the
                cached versions if they exist.
            resume_download (:obj:`bool`, `optional`, defaults to :obj:`False`):
                Whether or not to delete incompletely received files. Will attempt to resume the download if such a
                file exists.
            proxies (:obj:`Dict[str, str]`, `optional`):
                A dictionary of proxy servers to use by protocol or endpoint, e.g., :obj:`{'http': 'foo.bar:3128',
                'http://hostname': 'foo.bar:4012'}`. The proxies are used on each request.
            revision(:obj:`str`, `optional`, defaults to :obj:`"main"`):
                The specific model version to use. It can be a branch name, a tag name, or a commit id, since we use a
                git-based system for storing models and other artifacts on huggingface.co, so ``revision`` can be any
                identifier allowed by git.
            subfolder (:obj:`str`, `optional`):
                In case the relevant files are located inside a subfolder of the model repo on huggingface.co (e.g. for
                facebook/rag-token-base), specify it here.
            use_fast (:obj:`bool`, `optional`, defaults to :obj:`True`):
                Whether or not to try to load the fast version of the tokenizer.
            kwargs (additional keyword arguments, `optional`):
                Will be passed to the Tokenizer ``__init__()`` method. Can be used to set special tokens like
                ``bos_token``, ``eos_token``, ``unk_token``, ``sep_token``, ``pad_token``, ``cls_token``,
                ``mask_token``, ``additional_special_tokens``. See parameters in the ``__init__()`` for more details.

        Examples::

            >>> from transformers import AutoTokenizer

            >>> # Download vocabulary from huggingface.co and cache.
            >>> tokenizer = AutoTokenizer.from_pretrained('bert-base-uncased')

            >>> # Download vocabulary from huggingface.co (user-uploaded) and cache.
            >>> tokenizer = AutoTokenizer.from_pretrained('dbmdz/bert-base-german-cased')

            >>> # If vocabulary files are in a directory (e.g. tokenizer was saved using `save_pretrained('./test/saved_model/')`)
            >>> tokenizer = AutoTokenizer.from_pretrained('./test/bert_saved_model/')

        """
        config = kwargs.pop("config", None)
        if not isinstance(config, PretrainedConfig):
            config = AutoConfig.from_pretrained(pretrained_model_name_or_path, **kwargs)

        use_fast = kwargs.pop("use_fast", True)

        if config.tokenizer_class is not None:
            tokenizer_class = None
            if use_fast and not config.tokenizer_class.endswith("Fast"):
                tokenizer_class_candidate = f"{config.tokenizer_class}Fast"
                tokenizer_class = tokenizer_class_from_name(tokenizer_class_candidate)
            if tokenizer_class is None:
                tokenizer_class_candidate = config.tokenizer_class
                tokenizer_class = tokenizer_class_from_name(tokenizer_class_candidate)

            if tokenizer_class is None:
                raise ValueError(
                    "Tokenizer class {} does not exist or is not currently imported.".format(tokenizer_class_candidate)
                )
            return tokenizer_class.from_pretrained(pretrained_model_name_or_path, *inputs, **kwargs)

        # if model is an encoder decoder, the encoder tokenizer class is used by default
        if isinstance(config, EncoderDecoderConfig):
            if type(config.decoder) is not type(config.encoder):  # noqa: E721
                logger.warn(
                    f"The encoder model config class: {config.encoder.__class__} is different from the decoder model "
                    f"config class: {config.decoder.__class}. It is not recommended to use the "
                    "`AutoTokenizer.from_pretrained()` method in this case. Please use the encoder and decoder "
                    "specific tokenizer classes."
                )
            config = config.encoder

        if type(config) in TOKENIZER_MAPPING.keys():
            tokenizer_class_py, tokenizer_class_fast = TOKENIZER_MAPPING[type(config)]
            if tokenizer_class_fast and (use_fast or tokenizer_class_py is None):
                return tokenizer_class_fast.from_pretrained(pretrained_model_name_or_path, *inputs, **kwargs)
            else:
                if tokenizer_class_py is not None:
                    return tokenizer_class_py.from_pretrained(pretrained_model_name_or_path, *inputs, **kwargs)
                else:
                    raise ValueError(
                        "This tokenizer cannot be instantiated. Please make sure you have `sentencepiece` installed "
                        "in order to use this tokenizer."
                    )

        raise ValueError(
            "Unrecognized configuration class {} to build an AutoTokenizer.\n"
            "Model type should be one of {}.".format(
                config.__class__, ", ".join(c.__name__ for c in TOKENIZER_MAPPING.keys())
            )
        )<|MERGE_RESOLUTION|>--- conflicted
+++ resolved
@@ -74,10 +74,7 @@
     MarianConfig,
     MBartConfig,
     MobileBertConfig,
-<<<<<<< HEAD
-=======
     MPNetConfig,
->>>>>>> bfa4ccf7
     MT5Config,
     OpenAIGPTConfig,
     PegasusConfig,
@@ -191,11 +188,7 @@
     [
         (RetriBertConfig, (RetriBertTokenizer, RetriBertTokenizerFast)),
         (T5Config, (T5Tokenizer, T5TokenizerFast)),
-<<<<<<< HEAD
-        (MT5Config, (T5Tokenizer, T5TokenizerFast)),
-=======
         (MT5Config, (MT5Tokenizer, MT5TokenizerFast)),
->>>>>>> bfa4ccf7
         (MobileBertConfig, (MobileBertTokenizer, MobileBertTokenizerFast)),
         (DistilBertConfig, (DistilBertTokenizer, DistilBertTokenizerFast)),
         (AlbertConfig, (AlbertTokenizer, AlbertTokenizerFast)),
