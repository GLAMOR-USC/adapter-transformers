# coding=utf-8
# Copyright 2022 NAVER AI Labs and The HuggingFace Inc. team. All rights reserved.
#
# Licensed under the Apache License, Version 2.0 (the "License");
# you may not use this file except in compliance with the License.
# You may obtain a copy of the License at
#
#     http://www.apache.org/licenses/LICENSE-2.0
#
# Unless required by applicable law or agreed to in writing, software
# distributed under the License is distributed on an "AS IS" BASIS,
# WITHOUT WARRANTIES OR CONDITIONS OF ANY KIND, either express or implied.
# See the License for the specific language governing permissions and
# limitations under the License.
""" PyTorch ViLT model."""

import collections.abc
import math
from dataclasses import dataclass
from typing import List, Optional, Tuple

import torch
import torch.utils.checkpoint
from packaging import version
from torch import nn
from torch.nn import CrossEntropyLoss

from ...adapters.composition import adjust_tensors_for_parallel
from ...adapters.context import ForwardContext
from ...adapters.mixins.vilt import ViltModelAdaptersMixin, ViltOutputAdaptersMixin, ViltSelfOutputAdaptersMixin
from ...adapters.model_mixin import ModelWithHeadsAdaptersMixin
#from ...adapters.prefix_tuning import PrefixTuningShim

from ...activations import ACT2FN
from ...modeling_outputs import (
    BaseModelOutput,
    BaseModelOutputWithPooling,
    MaskedLMOutput,
    ModelOutput,
    SequenceClassifierOutput,
    TokenClassifierOutput,
)
from ...modeling_utils import PreTrainedModel
from ...pytorch_utils import find_pruneable_heads_and_indices, prune_linear_layer
from ...utils import add_start_docstrings, add_start_docstrings_to_model_forward, logging, replace_return_docstrings
from .configuration_vilt import ViltConfig


logger = logging.get_logger(__name__)

if version.parse(torch.__version__) < version.parse("1.10.0"):
    logger.warning(
        f"You are using torch=={torch.__version__}, but torch>=1.10.0 is required to use "
        "ViltModel. Please upgrade torch."
    )

_CONFIG_FOR_DOC = "ViltConfig"
_CHECKPOINT_FOR_DOC = "dandelin/vilt-b32-mlm"

VILT_PRETRAINED_MODEL_ARCHIVE_LIST = [
    "dandelin/vilt-b32-mlm",
    # See all ViLT models at https://huggingface.co/models?filter=vilt
]


@dataclass
class ViltForImagesAndTextClassificationOutput(ModelOutput):
    """
    Class for outputs of [`ViltForImagesAndTextClassification`].

    Args:
        loss (`torch.FloatTensor` of shape `(1,)`, *optional*, returned when `labels` is provided):
            Classification (or regression if config.num_labels==1) loss.
        logits (`torch.FloatTensor` of shape `(batch_size, config.num_labels)`):
            Classification (or regression if config.num_labels==1) scores (before SoftMax).
        hidden_states (`List[tuple(torch.FloatTensor)]`, *optional*, returned when `output_hidden_states=True` is passed or when `config.output_hidden_states=True`):
            List of tuples of `torch.FloatTensor` (one for each image-text pair, each tuple containing the output of
            the embeddings + one for the output of each layer) of shape `(batch_size, sequence_length, hidden_size)`.
            Hidden-states of the model at the output of each layer plus the initial embedding outputs.
        attentions (`List[tuple(torch.FloatTensor)]`, *optional*, returned when `output_attentions=True` is passed or when `config.output_attentions=True`):
            List of tuples of `torch.FloatTensor` (one for each image-text pair, each tuple containing the attention
            weights of shape `(batch_size, num_heads, sequence_length, sequence_length)`. Attentions weights after the
            attention softmax, used to compute the weighted average in the self-attention heads.
    """

    loss: Optional[torch.FloatTensor] = None
    logits: torch.FloatTensor = None
    hidden_states: Optional[List[Tuple[torch.FloatTensor]]] = None
    attentions: Optional[List[Tuple[torch.FloatTensor]]] = None


class ViltEmbeddings(nn.Module):
    """
    Construct the text and patch embeddings.

    Text embeddings are equivalent to BERT embeddings.

    Patch embeddings are equivalent to ViT embeddings.
    """

    def __init__(self, config):
        super().__init__()

        # text embeddings
        self.text_embeddings = TextEmbeddings(config)
        # patch embeddings
        self.cls_token = nn.Parameter(torch.zeros(1, 1, config.hidden_size))
        self.patch_embeddings = ViltPatchEmbeddings(config)
        num_patches = self.patch_embeddings.num_patches
        self.position_embeddings = nn.Parameter(torch.zeros(1, num_patches + 1, config.hidden_size))
        # modality type (text/patch) embeddings
        self.token_type_embeddings = nn.Embedding(config.modality_type_vocab_size, config.hidden_size)
        self.dropout = nn.Dropout(config.hidden_dropout_prob)
        self.config = config

    def visual_embed(self, pixel_values, pixel_mask, max_image_length=200):
        _, _, ph, pw = self.patch_embeddings.projection.weight.shape

        x = self.patch_embeddings(pixel_values)
        x_mask = pixel_mask[:, None, :, :].float()
        x_mask = nn.functional.interpolate(x_mask, size=(x.shape[2], x.shape[3])).long()
        x_h = x_mask[:, 0].sum(dim=1)[:, 0]
        x_w = x_mask[:, 0].sum(dim=2)[:, 0]

        batch_size, num_channels, height, width = x.shape
        patch_dim = self.config.image_size // self.config.patch_size
        spatial_pos = self.position_embeddings[:, 1:, :].transpose(1, 2).view(1, num_channels, patch_dim, patch_dim)
        pos_embed = torch.cat(
            [
                nn.functional.pad(
                    nn.functional.interpolate(
                        spatial_pos,
                        size=(h, w),
                        mode="bilinear",
                        align_corners=True,
                    ),
                    (0, width - w, 0, height - h),
                )
                for h, w in zip(x_h, x_w)
            ],
            dim=0,
        )

        pos_embed = pos_embed.flatten(2).transpose(1, 2)
        x = x.flatten(2).transpose(1, 2)
        patch_index = torch.stack(
            torch.meshgrid(torch.arange(x_mask.shape[-2]), torch.arange(x_mask.shape[-1]), indexing="ij"), dim=-1
        )
        patch_index = patch_index[None, None, :, :, :]
        patch_index = patch_index.expand(x_mask.shape[0], x_mask.shape[1], -1, -1, -1)
        patch_index = patch_index.flatten(1, 3)
        x_mask = x_mask.flatten(1)

        if max_image_length < 0 or max_image_length is None or not isinstance(max_image_length, int):
            # suppose aug is 800 x 1333, then, maximum effective res is 800 x 1333 (if one side gets bigger, the other will be constrained and be shrinked)
            # (800 // self.patch_size) * (1333 // self.patch_size) is the maximum number of patches that single image can get.
            # if self.patch_size = 32, 25 * 41 = 1025
            # if res is 384 x 640, 12 * 20 = 240
            effective_resolution = x_h * x_w
            max_image_length = effective_resolution.max()
        else:
            effective_resolution = x_h * x_w
            max_image_length = min(effective_resolution.max(), max_image_length)

        valid_idx = x_mask.nonzero(as_tuple=False)
        non_valid_idx = (1 - x_mask).nonzero(as_tuple=False)
        unique_rows = valid_idx[:, 0].unique()
        valid_row_idx = [valid_idx[valid_idx[:, 0] == u] for u in unique_rows]
        non_valid_row_idx = [non_valid_idx[non_valid_idx[:, 0] == u] for u in unique_rows]

        valid_nums = [v.size(0) for v in valid_row_idx]
        non_valid_nums = [v.size(0) for v in non_valid_row_idx]
        pad_nums = [max_image_length - v for v in valid_nums]

        select = list()
        for i, (v, nv, p) in enumerate(zip(valid_nums, non_valid_nums, pad_nums)):
            if p <= 0:
                valid_choice = torch.multinomial(torch.ones(v).float(), max_image_length)
                select.append(valid_row_idx[i][valid_choice])
            else:
                pad_choice = torch.multinomial(torch.ones(nv).float(), p, replacement=True)
                select.append(torch.cat([valid_row_idx[i], non_valid_row_idx[i][pad_choice]], dim=0))

        select = torch.cat(select, dim=0)
        x = x[select[:, 0], select[:, 1]].view(batch_size, -1, num_channels)
        x_mask = x_mask[select[:, 0], select[:, 1]].view(batch_size, -1)
        patch_index = patch_index[select[:, 0], select[:, 1]].view(batch_size, -1, 2)
        pos_embed = pos_embed[select[:, 0], select[:, 1]].view(batch_size, -1, num_channels)

        cls_tokens = self.cls_token.expand(batch_size, -1, -1)
        x = torch.cat((cls_tokens, x), dim=1)
        pos_embed = torch.cat(
            (self.position_embeddings[:, 0, :][:, None, :].expand(batch_size, -1, -1), pos_embed), dim=1
        )
        x = x + pos_embed
        x = self.dropout(x)

        x_mask = torch.cat([torch.ones(x_mask.shape[0], 1).to(x_mask), x_mask], dim=1)

        return x, x_mask, (patch_index, (height, width))

    def forward(
        self,
        input_ids,
        attention_mask,
        token_type_ids,
        pixel_values,
        pixel_mask,
        inputs_embeds,
        image_embeds,
        image_token_type_idx=1,
    ):
        # PART 1: text embeddings
        text_embeds = self.text_embeddings(
            input_ids=input_ids, token_type_ids=token_type_ids, inputs_embeds=inputs_embeds
        )

        # PART 2: patch embeddings (with interpolated position encodings)
        if image_embeds is None:
            image_embeds, image_masks, patch_index = self.visual_embed(
                pixel_values, pixel_mask, max_image_length=self.config.max_image_length
            )
        else:
            image_masks = pixel_mask.flatten(1)

        # PART 3: add modality type embeddings
        # 0 indicates text, 1 indicates image, 2 is optionally used when a second image is provided (NLVR2)
        if image_token_type_idx is None:
            image_token_type_idx = 1
        text_embeds = text_embeds + self.token_type_embeddings(
            torch.zeros_like(attention_mask, dtype=torch.long, device=text_embeds.device)
        )
        image_embeds = image_embeds + self.token_type_embeddings(
            torch.full_like(image_masks, image_token_type_idx, dtype=torch.long, device=text_embeds.device)
        )

        # PART 4: concatenate
        embeddings = torch.cat([text_embeds, image_embeds], dim=1)
        masks = torch.cat([attention_mask, image_masks], dim=1)

        return embeddings, masks


class TextEmbeddings(nn.Module):
    """Construct the embeddings from word, position and token_type embeddings."""

    def __init__(self, config):
        super().__init__()
        self.word_embeddings = nn.Embedding(config.vocab_size, config.hidden_size, padding_idx=config.pad_token_id)
        self.position_embeddings = nn.Embedding(config.max_position_embeddings, config.hidden_size)
        self.token_type_embeddings = nn.Embedding(config.type_vocab_size, config.hidden_size)

        # self.LayerNorm is not snake-cased to stick with TensorFlow model variable name and be able to load
        # any TensorFlow checkpoint file
        self.LayerNorm = nn.LayerNorm(config.hidden_size, eps=config.layer_norm_eps)
        self.dropout = nn.Dropout(config.hidden_dropout_prob)
        # position_ids (1, len position emb) is contiguous in memory and exported when serialized
        self.position_embedding_type = getattr(config, "position_embedding_type", "absolute")
        self.register_buffer("position_ids", torch.arange(config.max_position_embeddings).expand((1, -1)))
        if version.parse(torch.__version__) > version.parse("1.6.0"):
            self.register_buffer(
                "token_type_ids",
                torch.zeros(self.position_ids.size(), dtype=torch.long),
                persistent=False,
            )

    def forward(self, input_ids=None, token_type_ids=None, position_ids=None, inputs_embeds=None):
        if input_ids is not None:
            input_shape = input_ids.size()
        else:
            input_shape = inputs_embeds.size()[:-1]

        seq_length = input_shape[1]

        if position_ids is None:
            position_ids = self.position_ids[:, :seq_length]

        # Setting the token_type_ids to the registered buffer in constructor where it is all zeros, which usually occurs
        # when its auto-generated, registered buffer helps users when tracing the model without passing token_type_ids, solves
        # issue #5664
        if token_type_ids is None:
            if hasattr(self, "token_type_ids"):
                buffered_token_type_ids = self.token_type_ids[:, :seq_length]
                buffered_token_type_ids_expanded = buffered_token_type_ids.expand(input_shape[0], seq_length)
                token_type_ids = buffered_token_type_ids_expanded
            else:
                token_type_ids = torch.zeros(input_shape, dtype=torch.long, device=self.position_ids.device)

        if inputs_embeds is None:
            inputs_embeds = self.word_embeddings(input_ids)
        token_type_embeddings = self.token_type_embeddings(token_type_ids)

        embeddings = inputs_embeds + token_type_embeddings
        if self.position_embedding_type == "absolute":
            position_embeddings = self.position_embeddings(position_ids)
            embeddings += position_embeddings
        embeddings = self.LayerNorm(embeddings)
        embeddings = self.dropout(embeddings)
        return embeddings


class ViltPatchEmbeddings(nn.Module):
    """
    Image to Patch Embedding.
    """

    def __init__(self, config):
        super().__init__()
        image_size, patch_size = config.image_size, config.patch_size
        num_channels, hidden_size = config.num_channels, config.hidden_size

        image_size = image_size if isinstance(image_size, collections.abc.Iterable) else (image_size, image_size)
        patch_size = patch_size if isinstance(patch_size, collections.abc.Iterable) else (patch_size, patch_size)
        num_patches = (image_size[1] // patch_size[1]) * (image_size[0] // patch_size[0])
        self.image_size = image_size
        self.patch_size = patch_size
        self.num_channels = num_channels
        self.num_patches = num_patches

        self.projection = nn.Conv2d(num_channels, hidden_size, kernel_size=patch_size, stride=patch_size)

    def forward(self, pixel_values):
        batch_size, num_channels, height, width = pixel_values.shape
        if num_channels != self.num_channels:
            raise ValueError(
                "Make sure that the channel dimension of the pixel values match with the one set in the configuration."
            )
        x = self.projection(pixel_values)
        return x


class ViltSelfAttention(nn.Module):
    def __init__(self, config):
        super().__init__()
        if config.hidden_size % config.num_attention_heads != 0 and not hasattr(config, "embedding_size"):
            raise ValueError(
                f"The hidden size {config.hidden_size,} is not a multiple of the number of attention "
                f"heads {config.num_attention_heads}."
            )

        self.num_attention_heads = config.num_attention_heads
        self.attention_head_size = int(config.hidden_size / config.num_attention_heads)
        self.all_head_size = self.num_attention_heads * self.attention_head_size

        self.query = nn.Linear(config.hidden_size, self.all_head_size, bias=config.qkv_bias)
        self.key = nn.Linear(config.hidden_size, self.all_head_size, bias=config.qkv_bias)
        self.value = nn.Linear(config.hidden_size, self.all_head_size, bias=config.qkv_bias)

        self.dropout = nn.Dropout(config.attention_probs_dropout_prob)

    def transpose_for_scores(self, x):
        new_x_shape = x.size()[:-1] + (self.num_attention_heads, self.attention_head_size)
        x = x.view(*new_x_shape)
        return x.permute(0, 2, 1, 3)

    def forward(self, hidden_states, attention_mask=None, head_mask=None, output_attentions=False):
        mixed_query_layer = self.query(hidden_states)

        key_layer = self.transpose_for_scores(self.key(hidden_states))
        value_layer = self.transpose_for_scores(self.value(hidden_states))
        query_layer = self.transpose_for_scores(mixed_query_layer)

        # Take the dot product between "query" and "key" to get the raw attention scores.
        attention_scores = torch.matmul(query_layer, key_layer.transpose(-1, -2))
        attention_scores = attention_scores / math.sqrt(self.attention_head_size)
        if attention_mask is not None:
            # Apply the attention mask is (precomputed for all layers in BertModel forward() function)
            attention_scores = attention_scores + attention_mask

        # Normalize the attention scores to probabilities.
        attention_probs = nn.Softmax(dim=-1)(attention_scores)

        # This is actually dropping out entire tokens to attend to, which might
        # seem a bit unusual, but is taken from the original Transformer paper.
        attention_probs = self.dropout(attention_probs)

        # Mask heads if we want to
        if head_mask is not None:
            attention_probs = attention_probs * head_mask

        context_layer = torch.matmul(attention_probs, value_layer)

        context_layer = context_layer.permute(0, 2, 1, 3).contiguous()
        new_context_layer_shape = context_layer.size()[:-2] + (self.all_head_size,)
        context_layer = context_layer.view(*new_context_layer_shape)

        outputs = (context_layer, attention_probs) if output_attentions else (context_layer,)

        return outputs


# Copied from transformers.models.vit.modeling_vit.ViTSelfOutput with ViT->Vilt
class ViltSelfOutput(ViltSelfOutputAdaptersMixin, nn.Module):
    """
    The residual connection is defined in ViltLayer instead of here (as is the case with other models), due to the
    layernorm applied before each block.
    """

    def __init__(self, config: ViltConfig) -> None:
        super().__init__()
        self.config = config

        self.dense = nn.Linear(config.hidden_size, config.hidden_size)
        self.dropout = nn.Dropout(config.hidden_dropout_prob)

<<<<<<< HEAD
        self._init_adapter_modules()

    def forward(self, hidden_states, input_tensor):
=======
    def forward(self, hidden_states: torch.Tensor, input_tensor: torch.Tensor) -> torch.Tensor:
>>>>>>> d713de39

        hidden_states = self.dense(hidden_states)
        hidden_states = self.dropout(hidden_states)
        residual_input = torch.zeros(hidden_states.shape).to(hidden_states.device)
        hidden_states = self.adapter_layer_forward(hidden_states, residual_input, None)           # No LayerNorm

        return hidden_states


class ViltAttention(nn.Module):
    def __init__(self, config):
        super().__init__()
        self.attention = ViltSelfAttention(config)
        self.output = ViltSelfOutput(config)
        self.pruned_heads = set()

    def prune_heads(self, heads):
        if len(heads) == 0:
            return
        heads, index = find_pruneable_heads_and_indices(
            heads, self.attention.num_attention_heads, self.attention.attention_head_size, self.pruned_heads
        )

        # Prune linear layers
        self.attention.query = prune_linear_layer(self.attention.query, index)
        self.attention.key = prune_linear_layer(self.attention.key, index)
        self.attention.value = prune_linear_layer(self.attention.value, index)
        self.output.dense = prune_linear_layer(self.output.dense, index, dim=1)

        # Update hyper params and store pruned heads
        self.attention.num_attention_heads = self.attention.num_attention_heads - len(heads)
        self.attention.all_head_size = self.attention.attention_head_size * self.attention.num_attention_heads
        self.pruned_heads = self.pruned_heads.union(heads)

    def forward(self, hidden_states, attention_mask=None, head_mask=None, output_attentions=False):
        self_outputs = self.attention(hidden_states, attention_mask, head_mask, output_attentions)

        attention_output = self.output(self_outputs[0], hidden_states)

        outputs = (attention_output,) + self_outputs[1:]  # add attentions if we output them
        return outputs


# Copied from transformers.models.vit.modeling_vit.ViTIntermediate with ViT->Vilt
class ViltIntermediate(nn.Module):
    def __init__(self, config: ViltConfig) -> None:
        super().__init__()
        self.dense = nn.Linear(config.hidden_size, config.intermediate_size)
        if isinstance(config.hidden_act, str):
            self.intermediate_act_fn = ACT2FN[config.hidden_act]
        else:
            self.intermediate_act_fn = config.hidden_act

    def forward(self, hidden_states: torch.Tensor) -> torch.Tensor:

        hidden_states = self.dense(hidden_states)
        hidden_states = self.intermediate_act_fn(hidden_states)

        return hidden_states


# Copied from transformers.models.vit.modeling_vit.ViTOutput with ViT->Vilt
<<<<<<< HEAD
class ViltOutput(ViltOutputAdaptersMixin, nn.Module):
    def __init__(self, config):
=======
class ViltOutput(nn.Module):
    def __init__(self, config: ViltConfig) -> None:
>>>>>>> d713de39
        super().__init__()
        self.config = config

        self.dense = nn.Linear(config.intermediate_size, config.hidden_size)
        self.dropout = nn.Dropout(config.hidden_dropout_prob)

<<<<<<< HEAD
        self._init_adapter_modules()

    def forward(self, hidden_states, input_tensor):
=======
    def forward(self, hidden_states: torch.Tensor, input_tensor: torch.Tensor) -> torch.Tensor:
>>>>>>> d713de39
        hidden_states = self.dense(hidden_states)
        hidden_states = self.dropout(hidden_states)

        hidden_states = hidden_states + input_tensor
        residual_input = torch.zeros(hidden_states.shape).to(hidden_states.device)
        hidden_states = self.adapter_layer_forward(hidden_states, residual_input, None)           # No LayerNorm
        return hidden_states


class ViltLayer(nn.Module):
    """This corresponds to the Block class in the timm implementation."""

    def __init__(self, config):
        super().__init__()
        self.chunk_size_feed_forward = config.chunk_size_feed_forward
        self.seq_len_dim = 1
        self.attention = ViltAttention(config)
        self.intermediate = ViltIntermediate(config)
        self.output = ViltOutput(config)
        self.layernorm_before = nn.LayerNorm(config.hidden_size, eps=config.layer_norm_eps)
        self.layernorm_after = nn.LayerNorm(config.hidden_size, eps=config.layer_norm_eps)

    def forward(self, hidden_states, attention_mask=None, head_mask=None, output_attentions=False):
        self_attention_outputs = self.attention(
            self.layernorm_before(hidden_states),  # in ViLT, layernorm is applied before self-attention
            attention_mask,
            head_mask,
            output_attentions=output_attentions,
        )
        attention_output = self_attention_outputs[0]
        outputs = self_attention_outputs[1:]  # add self attentions if we output attention weights

        # first residual connection
        hidden_states = attention_output + hidden_states

        # in ViLT, layernorm is also applied after self-attention
        layer_output = self.layernorm_after(hidden_states)
        layer_output = self.intermediate(layer_output)

        # second residual connection is done here
        layer_output = self.output(layer_output, hidden_states)

        outputs = (layer_output,) + outputs

        return outputs


class ViltEncoder(nn.Module):
    def __init__(self, config):
        super().__init__()
        self.config = config
        self.layer = nn.ModuleList([ViltLayer(config) for _ in range(config.num_hidden_layers)])
        self.gradient_checkpointing = False

    def forward(
        self,
        hidden_states,
        attention_mask=None,
        head_mask=None,
        output_attentions=False,
        output_hidden_states=False,
        return_dict=True,
    ):
        all_hidden_states = () if output_hidden_states else None
        all_self_attentions = () if output_attentions else None

        for i, layer_module in enumerate(self.layer):
            if output_hidden_states:
                all_hidden_states = all_hidden_states + (hidden_states,)

            layer_head_mask = head_mask[i] if head_mask is not None else None

            if self.gradient_checkpointing and self.training:

                def create_custom_forward(module):
                    def custom_forward(*inputs):
                        return module(*inputs, output_attentions)

                    return custom_forward

                layer_outputs = torch.utils.checkpoint.checkpoint(
                    create_custom_forward(layer_module),
                    hidden_states,
                    attention_mask,
                    layer_head_mask,
                )
            else:
                layer_outputs = layer_module(hidden_states, attention_mask, layer_head_mask, output_attentions)

            hidden_states = layer_outputs[0]

            if output_attentions:
                all_self_attentions = all_self_attentions + (layer_outputs[1],)

        if output_hidden_states:
            all_hidden_states = all_hidden_states + (hidden_states,)

        if not return_dict:
            return tuple(v for v in [hidden_states, all_hidden_states, all_self_attentions] if v is not None)
        return BaseModelOutput(
            last_hidden_state=hidden_states,
            hidden_states=all_hidden_states,
            attentions=all_self_attentions,
        )


class ViltPreTrainedModel(PreTrainedModel):
    """
    An abstract class to handle weights initialization and a simple interface for downloading and loading pretrained
    models.
    """

    config_class = ViltConfig
    base_model_prefix = "vilt"
    supports_gradient_checkpointing = True

    def _init_weights(self, module):
        """Initialize the weights"""
        if isinstance(module, (nn.Linear, nn.Conv2d)):
            # Slightly different from the TF version which uses truncated_normal for initialization
            # cf https://github.com/pytorch/pytorch/pull/5617
            module.weight.data.normal_(mean=0.0, std=self.config.initializer_range)
            if module.bias is not None:
                module.bias.data.zero_()
        elif isinstance(module, nn.Embedding):
            module.weight.data.normal_(mean=0.0, std=self.config.initializer_range)
            if module.padding_idx is not None:
                module.weight.data[module.padding_idx].zero_()
        elif isinstance(module, nn.LayerNorm):
            module.bias.data.zero_()
            module.weight.data.fill_(1.0)

    def _set_gradient_checkpointing(self, module, value=False):
        if isinstance(module, ViltEncoder):
            module.gradient_checkpointing = value


VILT_START_DOCSTRING = r"""
    This model is a PyTorch `torch.nn.Module <https://pytorch.org/docs/stable/nn.html#torch.nn.Module>`_ subclass. Use
    it as a regular PyTorch Module and refer to the PyTorch documentation for all matter related to general usage and
    behavior.

    Parameters:
        config ([`ViltConfig`]): Model configuration class with all the parameters of the model.
            Initializing with a config file does not load the weights associated with the model, only the
            configuration. Check out the [`~PreTrainedModel.from_pretrained`] method to load the model weights.
"""

VILT_INPUTS_DOCSTRING = r"""
    Args:
        input_ids (`torch.LongTensor` of shape `({0})`):
            Indices of input sequence tokens in the vocabulary. Indices can be obtained using [`BertTokenizer`]. See
            [`PreTrainedTokenizer.encode`] and [`PreTrainedTokenizer.__call__`] for details. [What are input
            IDs?](../glossary#input-ids)

        attention_mask (`torch.FloatTensor` of shape `({0})`, *optional*):
            Mask to avoid performing attention on padding token indices. Mask values selected in `[0, 1]`:
            - 1 for tokens that are **not masked**,
            - 0 for tokens that are **masked**.
            [What are attention masks?](../glossary#attention-mask)

        token_type_ids (`torch.LongTensor` of shape `({0})`, *optional*):
            Segment token indices to indicate first and second portions of the inputs. Indices are selected in `[0,
            1]`:
            - 0 corresponds to a *sentence A* token,
            - 1 corresponds to a *sentence B* token.
            [What are token type IDs?](../glossary#token-type-ids)

        pixel_values (`torch.FloatTensor` of shape `(batch_size, num_channels, height, width)`):
            Pixel values. Pixel values can be obtained using [`ViltFeatureExtractor`]. See
            [`ViltFeatureExtractor.__call__`] for details.

        pixel_mask (`torch.LongTensor` of shape `(batch_size, height, width)`, *optional*):
            Mask to avoid performing attention on padding pixel values. Mask values selected in `[0, 1]`:

            - 1 for pixels that are real (i.e. **not masked**),
            - 0 for pixels that are padding (i.e. **masked**).
            `What are attention masks? <../glossary.html#attention-mask>`__

        head_mask (`torch.FloatTensor` of shape `(num_heads,)` or `(num_layers, num_heads)`, *optional*):
            Mask to nullify selected heads of the self-attention modules. Mask values selected in `[0, 1]`:
            - 1 indicates the head is **not masked**,
            - 0 indicates the head is **masked**.

        inputs_embeds (`torch.FloatTensor` of shape `({0}, hidden_size)`, *optional*):
            Optionally, instead of passing `input_ids` you can choose to directly pass an embedded representation. This
            is useful if you want more control over how to convert `input_ids` indices into associated vectors than the
            model's internal embedding lookup matrix.

        image_embeds (`torch.FloatTensor` of shape `(batch_size, num_patches, hidden_size)`, *optional*):
            Optionally, instead of passing `pixel_values`, you can choose to directly pass an embedded representation.
            This is useful if you want more control over how to convert `pixel_values` into patch embeddings.

        output_attentions (`bool`, *optional*):
            Whether or not to return the attentions tensors of all attention layers. See `attentions` under returned
            tensors for more detail.
        output_hidden_states (`bool`, *optional*):
            Whether or not to return the hidden states of all layers. See `hidden_states` under returned tensors for
            more detail.
        return_dict (`bool`, *optional*):
            Whether or not to return a [`~utils.ModelOutput`] instead of a plain tuple.
"""

VILT_IMAGES_AND_TEXT_CLASSIFICATION_INPUTS_DOCSTRING = r"""
    Args:
        input_ids (`torch.LongTensor` of shape `({0})`):
            Indices of input sequence tokens in the vocabulary. Indices can be obtained using [`BertTokenizer`]. See
            [`PreTrainedTokenizer.encode`] and [`PreTrainedTokenizer.__call__`] for details. [What are input
            IDs?](../glossary#input-ids)

        attention_mask (`torch.FloatTensor` of shape `({0})`, *optional*):
            Mask to avoid performing attention on padding token indices. Mask values selected in `[0, 1]`:
            - 1 for tokens that are **not masked**,
            - 0 for tokens that are **masked**.
            [What are attention masks?](../glossary#attention-mask)

        token_type_ids (`torch.LongTensor` of shape `({0})`, *optional*):
            Segment token indices to indicate first and second portions of the inputs. Indices are selected in `[0,
            1]`:
            - 0 corresponds to a *sentence A* token,
            - 1 corresponds to a *sentence B* token.
            [What are token type IDs?](../glossary#token-type-ids)

        pixel_values (`torch.FloatTensor` of shape `(batch_size, num_images, num_channels, height, width)`):
            Pixel values. Pixel values can be obtained using [`ViltFeatureExtractor`]. See
            [`ViltFeatureExtractor.__call__`] for details.

        pixel_mask (`torch.LongTensor` of shape `(batch_size, num_images, height, width)`, *optional*):
            Mask to avoid performing attention on padding pixel values. Mask values selected in `[0, 1]`:

            - 1 for pixels that are real (i.e. **not masked**),
            - 0 for pixels that are padding (i.e. **masked**).
            `What are attention masks? <../glossary.html#attention-mask>`__

        head_mask (`torch.FloatTensor` of shape `(num_heads,)` or `(num_layers, num_heads)`, *optional*):
            Mask to nullify selected heads of the self-attention modules. Mask values selected in `[0, 1]`:
            - 1 indicates the head is **not masked**,
            - 0 indicates the head is **masked**.

        inputs_embeds (`torch.FloatTensor` of shape `({0}, hidden_size)`, *optional*):
            Optionally, instead of passing `input_ids` you can choose to directly pass an embedded representation. This
            is useful if you want more control over how to convert `input_ids` indices into associated vectors than the
            model's internal embedding lookup matrix.

        image_embeds (`torch.FloatTensor` of shape `(batch_size, num_images, num_patches, hidden_size)`, *optional*):
            Optionally, instead of passing `pixel_values`, you can choose to directly pass an embedded representation.
            This is useful if you want more control over how to convert `pixel_values` into patch embeddings.

        output_attentions (`bool`, *optional*):
            Whether or not to return the attentions tensors of all attention layers. See `attentions` under returned
            tensors for more detail.
        output_hidden_states (`bool`, *optional*):
            Whether or not to return the hidden states of all layers. See `hidden_states` under returned tensors for
            more detail.
        return_dict (`bool`, *optional*):
            Whether or not to return a [`~utils.ModelOutput`] instead of a plain tuple.
"""


@add_start_docstrings(
    "The bare ViLT Model transformer outputting raw hidden-states without any specific head on top.",
    VILT_START_DOCSTRING,
)
class ViltModel(ViltModelAdaptersMixin, ViltPreTrainedModel):
    def __init__(self, config, add_pooling_layer=True):
        super().__init__(config)
        self.config = config

        self.embeddings = ViltEmbeddings(config)
        self.encoder = ViltEncoder(config)

        self.layernorm = nn.LayerNorm(config.hidden_size, eps=config.layer_norm_eps)
        self.pooler = ViltPooler(config) if add_pooling_layer else None

        self._init_adapter_modules()

        # Initialize weights and apply final processing
        self.post_init()

    def get_input_embeddings(self):
        return self.embeddings.text_embeddings.word_embeddings

    def set_input_embeddings(self, value):
        self.embeddings.text_embeddings.word_embeddings = value

    def _prune_heads(self, heads_to_prune):
        """
        Prunes heads of the model. heads_to_prune: dict of {layer_num: list of heads to prune in this layer} See base
        class PreTrainedModel
        """
        for layer, heads in heads_to_prune.items():
            self.encoder.layer[layer].attention.prune_heads(heads)

    @add_start_docstrings_to_model_forward(VILT_INPUTS_DOCSTRING)
    @replace_return_docstrings(output_type=BaseModelOutputWithPooling, config_class=_CONFIG_FOR_DOC)
    @ForwardContext.wrap
    def forward(
        self,
        input_ids=None,
        attention_mask=None,
        token_type_ids=None,
        pixel_values=None,
        pixel_mask=None,
        head_mask=None,
        inputs_embeds=None,
        image_embeds=None,
        image_token_type_idx=None,
        output_attentions=None,
        output_hidden_states=None,
        return_dict=None,
    ):
        r"""
        Returns:

        Examples:

        ```python
        >>> from transformers import ViltProcessor, ViltModel
        >>> from PIL import Image
        >>> import requests

        >>> # prepare image and text
        >>> url = "http://images.cocodataset.org/val2017/000000039769.jpg"
        >>> image = Image.open(requests.get(url, stream=True).raw)
        >>> text = "hello world"

        >>> processor = ViltProcessor.from_pretrained("dandelin/vilt-b32-mlm")
        >>> model = ViltModel.from_pretrained("dandelin/vilt-b32-mlm")

        >>> inputs = processor(image, text, return_tensors="pt")
        >>> outputs = model(**inputs)
        >>> last_hidden_states = outputs.last_hidden_state
        ```"""
        output_attentions = output_attentions if output_attentions is not None else self.config.output_attentions
        output_hidden_states = (
            output_hidden_states if output_hidden_states is not None else self.config.output_hidden_states
        )
        return_dict = return_dict if return_dict is not None else self.config.use_return_dict

        if input_ids is not None and inputs_embeds is not None:
            raise ValueError("You cannot specify both input_ids and inputs_embeds at the same time")
        elif input_ids is not None:
            input_shape = input_ids.size()
        elif inputs_embeds is not None:
            input_shape = inputs_embeds.size()[:-1]
        else:
            raise ValueError("You have to specify either input_ids or inputs_embeds")

        text_batch_size, seq_length = input_shape
        device = input_ids.device if input_ids is not None else inputs_embeds.device

        if attention_mask is None:
            attention_mask = torch.ones(((text_batch_size, seq_length)), device=device)

        if pixel_values is not None and image_embeds is not None:
            raise ValueError("You cannot specify both pixel_values and image_embeds at the same time")
        elif pixel_values is None and image_embeds is None:
            raise ValueError("You have to specify either pixel_values or image_embeds")

        image_batch_size = pixel_values.shape[0] if pixel_values is not None else image_embeds.shape[0]
        if image_batch_size != text_batch_size:
            raise ValueError("The text inputs and image inputs need to have the same batch size")
        if pixel_mask is None:
            pixel_mask = torch.ones((image_batch_size, self.config.image_size, self.config.image_size), device=device)

        # Prepare head mask if needed
        # 1.0 in head_mask indicate we keep the head
        # attention_probs has shape bsz x n_heads x N x N
        # input head_mask has shape [num_heads] or [num_hidden_layers x num_heads]
        # and head_mask is converted to shape [num_hidden_layers x batch x num_heads x seq_length x seq_length]
        head_mask = self.get_head_mask(head_mask, self.config.num_hidden_layers)

        embedding_output, attention_mask = self.embeddings(
            input_ids,
            attention_mask,
            token_type_ids,
            pixel_values,
            pixel_mask,
            inputs_embeds,
            image_embeds,
            image_token_type_idx=image_token_type_idx,
        )

        # We can provide a self-attention mask of dimensions [batch_size, from_seq_length, to_seq_length]
        # ourselves in which case we just need to make it broadcastable to all heads.
        extended_attention_mask: torch.Tensor = self.get_extended_attention_mask(attention_mask, input_shape)

        encoder_outputs = self.encoder(
            embedding_output,
            attention_mask=extended_attention_mask,
            head_mask=head_mask,
            output_attentions=output_attentions,
            output_hidden_states=output_hidden_states,
            return_dict=return_dict,
        )
        sequence_output = encoder_outputs[0]
        sequence_output = self.layernorm(sequence_output)
        pooled_output = self.pooler(sequence_output) if self.pooler is not None else None

        if not return_dict:
            return (sequence_output, pooled_output) + encoder_outputs[1:]

        return BaseModelOutputWithPooling(
            last_hidden_state=sequence_output,
            pooler_output=pooled_output,
            hidden_states=encoder_outputs.hidden_states,
            attentions=encoder_outputs.attentions,
        )


class ViltPooler(nn.Module):
    def __init__(self, config):
        super().__init__()
        self.dense = nn.Linear(config.hidden_size, config.hidden_size)
        self.activation = nn.Tanh()

    def forward(self, hidden_states):
        # We "pool" the model by simply taking the hidden state corresponding
        # to the first token.
        first_token_tensor = hidden_states[:, 0]
        pooled_output = self.dense(first_token_tensor)
        pooled_output = self.activation(pooled_output)
        return pooled_output


@add_start_docstrings(
    """
    ViLT Model with a language modeling head on top as done during pretraining.
    """,
    VILT_START_DOCSTRING,
)
class ViltForMaskedLM(ModelWithHeadsAdaptersMixin, ViltPreTrainedModel):
    def __init__(self, config):
        super().__init__(config)

        self.vilt = ViltModel(config)
        self.mlm_score = ViltMLMHead(config)

        # Initialize weights and apply final processing
        self.post_init()

    def get_output_embeddings(self):
        return self.mlm_score.decoder

    def set_output_embeddings(self, new_embeddings):
        self.mlm_score.decoder = new_embeddings

    @add_start_docstrings_to_model_forward(VILT_INPUTS_DOCSTRING.format("batch_size, sequence_length"))
    @replace_return_docstrings(output_type=MaskedLMOutput, config_class=_CONFIG_FOR_DOC)
    def forward(
        self,
        input_ids=None,
        attention_mask=None,
        token_type_ids=None,
        pixel_values=None,
        pixel_mask=None,
        head_mask=None,
        inputs_embeds=None,
        image_embeds=None,
        labels=None,
        output_attentions=None,
        output_hidden_states=None,
        return_dict=None,
    ):
        r"""
        labels (*torch.LongTensor* of shape *(batch_size, sequence_length)*, *optional*):
            Labels for computing the masked language modeling loss. Indices should be in *[-100, 0, ...,
            config.vocab_size]* (see *input_ids* docstring) Tokens with indices set to *-100* are ignored (masked), the
            loss is only computed for the tokens with labels in *[0, ..., config.vocab_size]*

        Returns:

        Examples:

        ```python
        >>> from transformers import ViltProcessor, ViltForMaskedLM
        >>> import requests
        >>> from PIL import Image
        >>> import re
        >>> import torch

        >>> url = "http://images.cocodataset.org/val2017/000000039769.jpg"
        >>> image = Image.open(requests.get(url, stream=True).raw)
        >>> text = "a bunch of [MASK] laying on a [MASK]."

        >>> processor = ViltProcessor.from_pretrained("dandelin/vilt-b32-mlm")
        >>> model = ViltForMaskedLM.from_pretrained("dandelin/vilt-b32-mlm")

        >>> # prepare inputs
        >>> encoding = processor(image, text, return_tensors="pt")

        >>> # forward pass
        >>> outputs = model(**encoding)

        >>> tl = len(re.findall("\[MASK\]", text))
        >>> inferred_token = [text]

        >>> # gradually fill in the MASK tokens, one by one
        >>> with torch.no_grad():
        ...     for i in range(tl):
        ...         encoded = processor.tokenizer(inferred_token)
        ...         input_ids = torch.tensor(encoded.input_ids)
        ...         encoded = encoded["input_ids"][0][1:-1]
        ...         outputs = model(input_ids=input_ids, pixel_values=encoding.pixel_values)
        ...         mlm_logits = outputs.logits[0]  # shape (seq_len, vocab_size)
        ...         # only take into account text features (minus CLS and SEP token)
        ...         mlm_logits = mlm_logits[1 : input_ids.shape[1] - 1, :]
        ...         mlm_values, mlm_ids = mlm_logits.softmax(dim=-1).max(dim=-1)
        ...         # only take into account text
        ...         mlm_values[torch.tensor(encoded) != 103] = 0
        ...         select = mlm_values.argmax().item()
        ...         encoded[select] = mlm_ids[select].item()
        ...         inferred_token = [processor.decode(encoded)]

        >>> selected_token = ""
        >>> encoded = processor.tokenizer(inferred_token)
        >>> output = processor.decode(encoded.input_ids[0], skip_special_tokens=True)
        >>> print(output)
        a bunch of cats laying on a couch.
        ```"""
        return_dict = return_dict if return_dict is not None else self.config.use_return_dict

        outputs = self.vilt(
            input_ids,
            attention_mask=attention_mask,
            token_type_ids=token_type_ids,
            pixel_values=pixel_values,
            pixel_mask=pixel_mask,
            head_mask=head_mask,
            inputs_embeds=inputs_embeds,
            image_embeds=image_embeds,
            output_attentions=output_attentions,
            output_hidden_states=output_hidden_states,
            return_dict=return_dict,
        )

        sequence_output, pooled_output = outputs[:2]
        # split up final hidden states into text and image features
        text_seq_len = input_ids.shape[1] if input_ids is not None else inputs_embeds.shape[1]
        text_features, _ = (sequence_output[:, :text_seq_len], sequence_output[:, text_seq_len:])

        mlm_logits = self.mlm_score(text_features)

        masked_lm_loss = None
        if labels is not None:
            loss_fct = CrossEntropyLoss()  # -100 index = padding token
            masked_lm_loss = loss_fct(mlm_logits.view(-1, self.config.vocab_size), labels.view(-1))

        if not return_dict:
            output = (mlm_logits,) + outputs[2:]
            return ((masked_lm_loss,) + output) if masked_lm_loss is not None else output

        return MaskedLMOutput(
            loss=masked_lm_loss,
            logits=mlm_logits,
            hidden_states=outputs.hidden_states,
            attentions=outputs.attentions,
        )


class ViltPredictionHeadTransform(nn.Module):
    def __init__(self, config):
        super().__init__()
        self.dense = nn.Linear(config.hidden_size, config.hidden_size)
        if isinstance(config.hidden_act, str):
            self.transform_act_fn = ACT2FN[config.hidden_act]
        else:
            self.transform_act_fn = config.hidden_act
        self.LayerNorm = nn.LayerNorm(config.hidden_size, eps=config.layer_norm_eps)

    def forward(self, hidden_states):
        hidden_states = self.dense(hidden_states)
        hidden_states = self.transform_act_fn(hidden_states)
        hidden_states = self.LayerNorm(hidden_states)
        return hidden_states


class ViltMLMHead(nn.Module):
    def __init__(self, config, weight=None):
        super().__init__()
        self.config = config
        self.transform = ViltPredictionHeadTransform(config)
        self.decoder = nn.Linear(config.hidden_size, config.vocab_size, bias=False)
        self.bias = nn.Parameter(torch.zeros(config.vocab_size))
        if weight is not None:
            self.decoder.weight = weight

        # Need a link between the two variables so that the bias is correctly resized with `resize_token_embeddings`
        self.decoder.bias = self.bias

    def forward(self, x):
        x = self.transform(x)
        x = self.decoder(x)
        return x


@add_start_docstrings(
    """
    Vilt Model transformer with a classifier head on top (a linear layer on top of the final hidden state of the [CLS]
    token) for visual question answering, e.g. for VQAv2.
    """,
    VILT_START_DOCSTRING,
)
class ViltForQuestionAnswering(ModelWithHeadsAdaptersMixin, ViltPreTrainedModel):
    def __init__(self, config):
        super().__init__(config)

        self.num_labels = config.num_labels
        self.vilt = ViltModel(config)

        # Classifier head
        self.classifier = nn.Sequential(
            nn.Linear(config.hidden_size, config.hidden_size * 2),
            nn.LayerNorm(config.hidden_size * 2),
            nn.GELU(),
            nn.Linear(config.hidden_size * 2, config.num_labels),
        )

        # Initialize weights and apply final processing
        self.post_init()

    @add_start_docstrings_to_model_forward(VILT_INPUTS_DOCSTRING)
    @replace_return_docstrings(output_type=SequenceClassifierOutput, config_class=_CONFIG_FOR_DOC)
    def forward(
        self,
        input_ids=None,
        attention_mask=None,
        token_type_ids=None,
        pixel_values=None,
        pixel_mask=None,
        head_mask=None,
        inputs_embeds=None,
        image_embeds=None,
        labels=None,
        output_attentions=None,
        output_hidden_states=None,
        return_dict=None,
    ):
        r"""
        labels (`torch.FloatTensor` of shape `(batch_size, num_labels)`, *optional*):
            Labels for computing the visual question answering loss. This tensor must be either a one-hot encoding of
            all answers that are applicable for a given example in the batch, or a soft encoding indicating which
            answers are applicable, where 1.0 is the highest score.

        Returns:

        Examples:

        ```python
        >>> from transformers import ViltProcessor, ViltForQuestionAnswering
        >>> import requests
        >>> from PIL import Image

        >>> url = "http://images.cocodataset.org/val2017/000000039769.jpg"
        >>> image = Image.open(requests.get(url, stream=True).raw)
        >>> text = "How many cats are there?"

        >>> processor = ViltProcessor.from_pretrained("dandelin/vilt-b32-finetuned-vqa")
        >>> model = ViltForQuestionAnswering.from_pretrained("dandelin/vilt-b32-finetuned-vqa")

        >>> # prepare inputs
        >>> encoding = processor(image, text, return_tensors="pt")

        >>> # forward pass
        >>> outputs = model(**encoding)
        >>> logits = outputs.logits
        >>> idx = logits.argmax(-1).item()
        >>> print("Predicted answer:", model.config.id2label[idx])
        Predicted answer: 2
        ```"""
        return_dict = return_dict if return_dict is not None else self.config.use_return_dict

        outputs = self.vilt(
            input_ids,
            attention_mask=attention_mask,
            token_type_ids=token_type_ids,
            pixel_values=pixel_values,
            pixel_mask=pixel_mask,
            head_mask=head_mask,
            inputs_embeds=inputs_embeds,
            image_embeds=image_embeds,
            output_attentions=output_attentions,
            output_hidden_states=output_hidden_states,
            return_dict=return_dict,
        )

        pooler_output = outputs.pooler_output if return_dict else outputs[1]

        logits = self.classifier(pooler_output)

        loss = None
        if labels is not None:
            loss = nn.functional.binary_cross_entropy_with_logits(logits, labels) * labels.shape[1]
            # see https://github.com/jnhwkim/ban-vqa/blob/master/train.py#L19

        if not return_dict:
            output = (logits,) + outputs[2:]
            return ((loss,) + output) if loss is not None else output

        return SequenceClassifierOutput(
            loss=loss,
            logits=logits,
            hidden_states=outputs.hidden_states,
            attentions=outputs.attentions,
        )


@add_start_docstrings(
    """
    Vilt Model transformer with a classifier head on top (a linear layer on top of the final hidden state of the [CLS]
    token) for image-to-text or text-to-image retrieval, e.g. MSCOCO and F30K.
    """,
    VILT_START_DOCSTRING,
)
class ViltForImageAndTextRetrieval(ModelWithHeadsAdaptersMixin, ViltPreTrainedModel):
    def __init__(self, config):
        super().__init__(config)

        self.vilt = ViltModel(config)

        # Classifier head
        self.rank_output = nn.Linear(config.hidden_size, 1)

        # Initialize weights and apply final processing
        self.post_init()

    @add_start_docstrings_to_model_forward(VILT_INPUTS_DOCSTRING)
    @replace_return_docstrings(output_type=SequenceClassifierOutput, config_class=_CONFIG_FOR_DOC)
    def forward(
        self,
        input_ids=None,
        attention_mask=None,
        token_type_ids=None,
        pixel_values=None,
        pixel_mask=None,
        head_mask=None,
        inputs_embeds=None,
        image_embeds=None,
        labels=None,
        output_attentions=None,
        output_hidden_states=None,
        return_dict=None,
    ):
        r"""
        labels (`torch.LongTensor` of shape `(batch_size,)`, *optional*):
            Labels are currently not supported.

        Returns:

        Examples:

        ```python
        >>> from transformers import ViltProcessor, ViltForImageAndTextRetrieval
        >>> import requests
        >>> from PIL import Image

        >>> url = "http://images.cocodataset.org/val2017/000000039769.jpg"
        >>> image = Image.open(requests.get(url, stream=True).raw)
        >>> texts = ["An image of two cats chilling on a couch", "A football player scoring a goal"]

        >>> processor = ViltProcessor.from_pretrained("dandelin/vilt-b32-finetuned-coco")
        >>> model = ViltForImageAndTextRetrieval.from_pretrained("dandelin/vilt-b32-finetuned-coco")

        >>> # forward pass
        >>> scores = dict()
        >>> for text in texts:
        ...     # prepare inputs
        ...     encoding = processor(image, text, return_tensors="pt")
        ...     outputs = model(**encoding)
        ...     scores[text] = outputs.logits[0, :].item()
        ```"""
        return_dict = return_dict if return_dict is not None else self.config.use_return_dict

        outputs = self.vilt(
            input_ids,
            attention_mask=attention_mask,
            token_type_ids=token_type_ids,
            pixel_values=pixel_values,
            pixel_mask=pixel_mask,
            head_mask=head_mask,
            inputs_embeds=inputs_embeds,
            image_embeds=image_embeds,
            output_attentions=output_attentions,
            output_hidden_states=output_hidden_states,
            return_dict=return_dict,
        )

        pooler_output = outputs.pooler_output if return_dict else outputs[1]

        logits = self.rank_output(pooler_output)

        loss = None
        if labels is not None:
            raise NotImplementedError("Training is not yet supported.")

        if not return_dict:
            output = (logits,) + outputs[2:]
            return ((loss,) + output) if loss is not None else output

        return SequenceClassifierOutput(
            loss=loss,
            logits=logits,
            hidden_states=outputs.hidden_states,
            attentions=outputs.attentions,
        )


@add_start_docstrings(
    """
    Vilt Model transformer with a classifier head on top for natural language visual reasoning, e.g. NLVR2.
    """,
    VILT_IMAGES_AND_TEXT_CLASSIFICATION_INPUTS_DOCSTRING,
)
class ViltForImagesAndTextClassification(ModelWithHeadsAdaptersMixin, ViltPreTrainedModel):
    def __init__(self, config):
        super().__init__(config)

        self.num_labels = config.num_labels
        self.vilt = ViltModel(config)

        # Classifier head
        num_images = config.num_images
        self.classifier = nn.Sequential(
            nn.Linear(config.hidden_size * num_images, config.hidden_size * num_images),
            nn.LayerNorm(config.hidden_size * num_images),
            nn.GELU(),
            nn.Linear(config.hidden_size * num_images, config.num_labels),
        )

        # Initialize weights and apply final processing
        self.post_init()

    @add_start_docstrings_to_model_forward(VILT_INPUTS_DOCSTRING)
    @replace_return_docstrings(output_type=ViltForImagesAndTextClassificationOutput, config_class=_CONFIG_FOR_DOC)
    def forward(
        self,
        input_ids=None,
        attention_mask=None,
        token_type_ids=None,
        pixel_values=None,
        pixel_mask=None,
        head_mask=None,
        inputs_embeds=None,
        image_embeds=None,
        labels=None,
        output_attentions=None,
        output_hidden_states=None,
        return_dict=None,
    ):
        r"""
        labels (`torch.LongTensor` of shape `(batch_size,)`, *optional*):
            Binary classification labels.

        Returns:

        Examples:

        ```python
        >>> from transformers import ViltProcessor, ViltForImagesAndTextClassification
        >>> import requests
        >>> from PIL import Image

        >>> image1 = Image.open(requests.get("https://lil.nlp.cornell.edu/nlvr/exs/ex0_0.jpg", stream=True).raw)
        >>> image2 = Image.open(requests.get("https://lil.nlp.cornell.edu/nlvr/exs/ex0_1.jpg", stream=True).raw)
        >>> text = "The left image contains twice the number of dogs as the right image."

        >>> processor = ViltProcessor.from_pretrained("dandelin/vilt-b32-finetuned-nlvr2")
        >>> model = ViltForImagesAndTextClassification.from_pretrained("dandelin/vilt-b32-finetuned-nlvr2")

        >>> # prepare inputs
        >>> encoding = processor([image1, image2], text, return_tensors="pt")

        >>> # forward pass
        >>> outputs = model(input_ids=encoding.input_ids, pixel_values=encoding.pixel_values.unsqueeze(0))
        >>> logits = outputs.logits
        >>> idx = logits.argmax(-1).item()
        >>> print("Predicted answer:", model.config.id2label[idx])
        Predicted answer: True
        ```"""
        output_attentions = output_attentions if output_attentions is not None else self.config.output_attentions
        output_hidden_states = (
            output_hidden_states if output_hidden_states is not None else self.config.output_hidden_states
        )
        return_dict = return_dict if return_dict is not None else self.config.use_return_dict

        if pixel_values is not None and pixel_values.ndim == 4:
            # add dummy num_images dimension
            pixel_values = pixel_values.unsqueeze(1)

        if image_embeds is not None and image_embeds.ndim == 3:
            # add dummy num_images dimension
            image_embeds = image_embeds.unsqueeze(1)

        num_images = pixel_values.shape[1] if pixel_values is not None else None
        if num_images is None:
            num_images = image_embeds.shape[1] if image_embeds is not None else None
        if num_images != self.config.num_images:
            raise ValueError(
                "Make sure to match the number of images in the model with the number of images in the input."
            )
        pooler_outputs = []
        hidden_states = [] if output_hidden_states else None
        attentions = [] if output_attentions else None
        for i in range(num_images):
            # forward every image through the model
            outputs = self.vilt(
                input_ids,
                attention_mask=attention_mask,
                token_type_ids=token_type_ids,
                pixel_values=pixel_values[:, i, :, :, :] if pixel_values is not None else None,
                pixel_mask=pixel_mask[:, i, :, :] if pixel_mask is not None else None,
                head_mask=head_mask,
                inputs_embeds=inputs_embeds,
                image_embeds=image_embeds[:, i, :, :] if image_embeds is not None else None,
                image_token_type_idx=i + 1,
                output_attentions=output_attentions,
                output_hidden_states=output_hidden_states,
                return_dict=return_dict,
            )
            pooler_output = outputs.pooler_output if return_dict else outputs[1]
            pooler_outputs.append(pooler_output)
            if output_hidden_states:
                hidden_states.append(outputs.hidden_states)
            if output_attentions:
                attentions.append(outputs.attentions)

        pooled_output = torch.cat(pooler_outputs, dim=-1)
        logits = self.classifier(pooled_output)

        loss = None
        if labels is not None:
            loss_fct = CrossEntropyLoss()
            loss = loss_fct(logits.view(-1, self.num_labels), labels.view(-1))

        if not return_dict:
            output = (logits, hidden_states, attentions)
            return ((loss,) + output) if loss is not None else output

        return ViltForImagesAndTextClassificationOutput(
            loss=loss,
            logits=logits,
            hidden_states=hidden_states,
            attentions=attentions,
        )


@add_start_docstrings(
    """
    ViLT Model with a token classification head on top (a linear layer on top of the final hidden-states of the text
    tokens) e.g. for Named-Entity-Recognition (NER) tasks.
    """,
    VILT_START_DOCSTRING,
)
class ViltForTokenClassification(ViltPreTrainedModel):

    _keys_to_ignore_on_load_unexpected = [r"pooler"]

    def __init__(self, config):
        super().__init__(config)

        self.num_labels = config.num_labels
        self.vilt = ViltModel(config, add_pooling_layer=False)

        self.dropout = nn.Dropout(config.hidden_dropout_prob)
        self.classifier = nn.Linear(config.hidden_size, config.num_labels)

        # Initialize weights and apply final processing
        self.post_init()

    @add_start_docstrings_to_model_forward(VILT_INPUTS_DOCSTRING)
    @replace_return_docstrings(output_type=TokenClassifierOutput, config_class=_CONFIG_FOR_DOC)
    def forward(
        self,
        input_ids=None,
        attention_mask=None,
        token_type_ids=None,
        pixel_values=None,
        pixel_mask=None,
        head_mask=None,
        inputs_embeds=None,
        image_embeds=None,
        labels=None,
        output_attentions=None,
        output_hidden_states=None,
        return_dict=None,
    ):
        r"""
        labels (`torch.LongTensor` of shape `(batch_size, text_sequence_length)`, *optional*):
            Labels for computing the token classification loss. Indices should be in `[0, ..., config.num_labels - 1]`.

        Returns:
        """

        return_dict = return_dict if return_dict is not None else self.config.use_return_dict

        outputs = self.vilt(
            input_ids,
            attention_mask=attention_mask,
            token_type_ids=token_type_ids,
            pixel_values=pixel_values,
            pixel_mask=pixel_mask,
            head_mask=head_mask,
            inputs_embeds=inputs_embeds,
            image_embeds=image_embeds,
            output_attentions=output_attentions,
            output_hidden_states=output_hidden_states,
            return_dict=return_dict,
        )

        sequence_output = outputs[0]

        text_input_size = input_ids.shape[1] if input_ids is not None else inputs_embeds.shape[1]

        sequence_output = self.dropout(sequence_output)
        logits = self.classifier(sequence_output[:, :text_input_size])

        loss = None
        if labels is not None:
            loss_fct = CrossEntropyLoss()
            loss = loss_fct(logits.view(-1, self.num_labels), labels.view(-1))

        if not return_dict:
            output = (logits,) + outputs[2:]
            return ((loss,) + output) if loss is not None else output

        return TokenClassifierOutput(
            loss=loss,
            logits=logits,
            hidden_states=outputs.hidden_states,
            attentions=outputs.attentions,
        )<|MERGE_RESOLUTION|>--- conflicted
+++ resolved
@@ -403,13 +403,9 @@
         self.dense = nn.Linear(config.hidden_size, config.hidden_size)
         self.dropout = nn.Dropout(config.hidden_dropout_prob)
 
-<<<<<<< HEAD
         self._init_adapter_modules()
 
-    def forward(self, hidden_states, input_tensor):
-=======
     def forward(self, hidden_states: torch.Tensor, input_tensor: torch.Tensor) -> torch.Tensor:
->>>>>>> d713de39
 
         hidden_states = self.dense(hidden_states)
         hidden_states = self.dropout(hidden_states)
@@ -472,26 +468,17 @@
 
 
 # Copied from transformers.models.vit.modeling_vit.ViTOutput with ViT->Vilt
-<<<<<<< HEAD
 class ViltOutput(ViltOutputAdaptersMixin, nn.Module):
-    def __init__(self, config):
-=======
-class ViltOutput(nn.Module):
     def __init__(self, config: ViltConfig) -> None:
->>>>>>> d713de39
         super().__init__()
         self.config = config
 
         self.dense = nn.Linear(config.intermediate_size, config.hidden_size)
         self.dropout = nn.Dropout(config.hidden_dropout_prob)
 
-<<<<<<< HEAD
         self._init_adapter_modules()
 
-    def forward(self, hidden_states, input_tensor):
-=======
     def forward(self, hidden_states: torch.Tensor, input_tensor: torch.Tensor) -> torch.Tensor:
->>>>>>> d713de39
         hidden_states = self.dense(hidden_states)
         hidden_states = self.dropout(hidden_states)
 
