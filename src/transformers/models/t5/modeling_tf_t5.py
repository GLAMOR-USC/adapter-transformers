# coding=utf-8
# Copyright 2020 T5 Authors and The HuggingFace Inc. team.
# Copyright (c) 2018, NVIDIA CORPORATION.  All rights reserved.
#
# Licensed under the Apache License, Version 2.0 (the "License");
# you may not use this file except in compliance with the License.
# You may obtain a copy of the License at
#
#     http://www.apache.org/licenses/LICENSE-2.0
#
# Unless required by applicable law or agreed to in writing, software
# distributed under the License is distributed on an "AS IS" BASIS,
# WITHOUT WARRANTIES OR CONDITIONS OF ANY KIND, either express or implied.
# See the License for the specific language governing permissions and
# limitations under the License.
""" TF 2.0 T5 model."""

import copy
import itertools
import math
import warnings
from typing import Tuple

import tensorflow as tf

from ...activations_tf import get_tf_activation
from ...file_utils import (
    DUMMY_INPUTS,
    DUMMY_MASK,
    add_start_docstrings,
    add_start_docstrings_to_model_forward,
    replace_return_docstrings,
)
from ...modeling_tf_outputs import (
    TFBaseModelOutput,
    TFBaseModelOutputWithPastAndCrossAttentions,
    TFSeq2SeqLMOutput,
    TFSeq2SeqModelOutput,
)
from ...modeling_tf_utils import (
    TFCausalLanguageModelingLoss,
    TFPreTrainedModel,
    TFSharedEmbeddings,
    TFWrappedEmbeddings,
    input_processing,
    keras_serializable,
)
from ...tf_utils import shape_list
from ...utils import logging
from .configuration_t5 import T5Config


logger = logging.get_logger(__name__)

_CONFIG_FOR_DOC = "T5Config"
_TOKENIZER_FOR_DOC = "T5Tokenizer"

TF_T5_PRETRAINED_MODEL_ARCHIVE_LIST = [
    "t5-small",
    "t5-base",
    "t5-large",
    "t5-3b",
    "t5-11b",
    # See all T5 models at https://huggingface.co/models?filter=t5
]

####################################################
# TF 2.0 Models are constructed using Keras imperative API by sub-classing
# - tf.keras.layers.Layer for the layers and
# - TFPreTrainedModel for the models (it-self a sub-class of tf.keras.Model)
####################################################


class TFT5LayerNorm(tf.keras.layers.Layer):
    def __init__(self, epsilon=1e-6, **kwargs):
        """
        Construct a layernorm module in the T5 style No bias and no subtraction of mean.
        """
        super().__init__(**kwargs)
        self.variance_epsilon = epsilon

    def build(self, input_shape):
        """Build shared word embedding layer"""
        self.weight = self.add_weight("weight", shape=(input_shape[-1],), initializer="ones")
        super().build(input_shape)

    def call(self, hidden_states):
        variance = tf.math.reduce_mean(tf.math.square(hidden_states), axis=-1, keepdims=True)
        hidden_states = hidden_states * tf.math.rsqrt(variance + self.variance_epsilon)
        return self.weight * hidden_states


class TFT5DenseReluDense(tf.keras.layers.Layer):
    def __init__(self, config, **kwargs):
        super().__init__(**kwargs)
        wi_initializer = tf.keras.initializers.RandomNormal(
<<<<<<< HEAD
            mean=0, stddev=config.initializer_factor * (config.d_model ** -0.5)
        )
        wo_initializer = tf.keras.initializers.RandomNormal(
            mean=0, stddev=config.initializer_factor * (config.d_ff ** -0.5)
=======
            mean=0, stddev=config.initializer_factor * (config.d_model**-0.5)
        )
        wo_initializer = tf.keras.initializers.RandomNormal(
            mean=0, stddev=config.initializer_factor * (config.d_ff**-0.5)
>>>>>>> bfa65467
        )
        self.wi = tf.keras.layers.Dense(
            config.d_ff, use_bias=False, name="wi", kernel_initializer=wi_initializer
        )  # Update init weights as in flax
        self.wo = tf.keras.layers.Dense(
            config.d_model, use_bias=False, name="wo", kernel_initializer=wo_initializer
        )  # Update init weights as in flax
        self.dropout = tf.keras.layers.Dropout(config.dropout_rate)
        self.act = tf.keras.activations.relu

    def call(self, hidden_states, training=False):
        hidden_states = self.wi(hidden_states)
        hidden_states = self.act(hidden_states)
        hidden_states = self.dropout(hidden_states, training=training)
        hidden_states = self.wo(hidden_states)
        return hidden_states


class TFT5GatedGeluDense(tf.keras.layers.Layer):
    def __init__(self, config, **kwargs):
        super().__init__(**kwargs)
        wi_initializer = tf.keras.initializers.RandomNormal(
<<<<<<< HEAD
            mean=0, stddev=config.initializer_factor * (config.d_model ** -0.5)
        )
        wo_initializer = tf.keras.initializers.RandomNormal(
            mean=0, stddev=config.initializer_factor * (config.d_ff ** -0.5)
=======
            mean=0, stddev=config.initializer_factor * (config.d_model**-0.5)
        )
        wo_initializer = tf.keras.initializers.RandomNormal(
            mean=0, stddev=config.initializer_factor * (config.d_ff**-0.5)
>>>>>>> bfa65467
        )
        self.wi_0 = tf.keras.layers.Dense(
            config.d_ff, use_bias=False, name="wi_0", kernel_initializer=wi_initializer
        )  # Update init weights as in flax
        self.wi_1 = tf.keras.layers.Dense(
            config.d_ff, use_bias=False, name="wi_1", kernel_initializer=wi_initializer
        )  # Update init weights as in flax
        self.wo = tf.keras.layers.Dense(
            config.d_model, use_bias=False, name="wo", kernel_initializer=wo_initializer
        )  # Update init weights as in flax
        self.dropout = tf.keras.layers.Dropout(config.dropout_rate)
        self.act = get_tf_activation("gelu_new")

    def call(self, hidden_states, training=False):
        hidden_gelu = self.act(self.wi_0(hidden_states))
        hidden_linear = self.wi_1(hidden_states)
        hidden_states = hidden_gelu * hidden_linear
        hidden_states = self.dropout(hidden_states, training=training)
        hidden_states = self.wo(hidden_states)
        return hidden_states


class TFT5LayerFF(tf.keras.layers.Layer):
    def __init__(self, config, **kwargs):
        super().__init__(**kwargs)
        if config.feed_forward_proj == "relu":
            self.DenseReluDense = TFT5DenseReluDense(config, name="DenseReluDense")
        elif config.feed_forward_proj == "gated-gelu":
            self.DenseReluDense = TFT5GatedGeluDense(config, name="DenseReluDense")
        else:
            raise ValueError(
                f"{self.config.feed_forward_proj} is not supported. Choose between `relu` and `gated-gelu`"
            )
        self.layer_norm = TFT5LayerNorm(epsilon=config.layer_norm_epsilon, name="layer_norm")
        self.dropout = tf.keras.layers.Dropout(config.dropout_rate)

    def call(self, hidden_states, training=False):
        normed_hidden_states = self.layer_norm(hidden_states)
        dense_output = self.DenseReluDense(normed_hidden_states, training=training)
        hidden_states = hidden_states + self.dropout(dense_output, training=training)
        return hidden_states


class TFT5Attention(tf.keras.layers.Layer):
    NEW_ID = itertools.count()

    def __init__(self, config, has_relative_attention_bias=False, **kwargs):
        super().__init__(**kwargs)
        self.layer_id = next(TFT5Attention.NEW_ID)
        self.is_decoder = config.is_decoder
        self.use_cache = config.use_cache
        self.has_relative_attention_bias = has_relative_attention_bias
        self.output_attentions = config.output_attentions

        self.relative_attention_num_buckets = config.relative_attention_num_buckets
        self.d_model = config.d_model
        self.key_value_proj_dim = config.d_kv
        self.n_heads = config.num_heads
        self.inner_dim = self.n_heads * self.key_value_proj_dim

        # Mesh TensorFlow initialization to avoid scaling before softmax
        q_initializer = tf.keras.initializers.RandomNormal(
            mean=0, stddev=config.initializer_factor * ((self.inner_dim * self.key_value_proj_dim) ** -0.5)
        )
        k_initializer = tf.keras.initializers.RandomNormal(
<<<<<<< HEAD
            mean=0, stddev=config.initializer_factor * (self.inner_dim ** -0.5)
        )
        v_initializer = tf.keras.initializers.RandomNormal(
            mean=0, stddev=config.initializer_factor * (self.inner_dim ** -0.5)
        )
        o_initializer = tf.keras.initializers.RandomNormal(
            mean=0, stddev=config.initializer_factor * (self.inner_dim ** -0.5)
        )
        self.relative_attention_bias_initializer = tf.keras.initializers.RandomNormal(
            mean=0, stddev=config.initializer_factor * (self.inner_dim ** -0.5)
=======
            mean=0, stddev=config.initializer_factor * (self.inner_dim**-0.5)
        )
        v_initializer = tf.keras.initializers.RandomNormal(
            mean=0, stddev=config.initializer_factor * (self.inner_dim**-0.5)
        )
        o_initializer = tf.keras.initializers.RandomNormal(
            mean=0, stddev=config.initializer_factor * (self.inner_dim**-0.5)
        )
        self.relative_attention_bias_initializer = tf.keras.initializers.RandomNormal(
            mean=0, stddev=config.initializer_factor * (self.inner_dim**-0.5)
>>>>>>> bfa65467
        )

        self.q = tf.keras.layers.Dense(
            self.inner_dim, use_bias=False, name="q", kernel_initializer=q_initializer
        )  # Update init weights as in flax
        self.k = tf.keras.layers.Dense(
            self.inner_dim, use_bias=False, name="k", kernel_initializer=k_initializer
        )  # Update init weights as in flax
        self.v = tf.keras.layers.Dense(
            self.inner_dim, use_bias=False, name="v", kernel_initializer=v_initializer
        )  # Update init weights as in flax
        self.o = tf.keras.layers.Dense(
            self.d_model, use_bias=False, name="o", kernel_initializer=o_initializer
        )  # Update init weights as in flax
        self.dropout = tf.keras.layers.Dropout(config.dropout_rate)

        self.pruned_heads = set()

    def build(self, input_shape):
        if self.has_relative_attention_bias:
            with tf.name_scope("relative_attention_bias"):
                self.relative_attention_bias = self.add_weight(
                    name="embeddings",
                    shape=[self.relative_attention_num_buckets, self.n_heads],
                    initializer=self.relative_attention_bias_initializer,  # Add initializer
                )

        return super().build(input_shape)

    def prune_heads(self, heads):
        raise NotImplementedError

    @staticmethod
    def _relative_position_bucket(relative_position, bidirectional=True, num_buckets=32, max_distance=128):
        """
        Adapted from Mesh Tensorflow:
        https://github.com/tensorflow/mesh/blob/0cb87fe07da627bf0b7e60475d59f95ed6b5be3d/mesh_tensorflow/transformer/transformer_layers.py#L593

        Translate relative position to a bucket number for relative attention. The relative position is defined as
        memory_position - query_position, i.e. the distance in tokens from the attending position to the attended-to
        position. If bidirectional=False, then positive relative positions are invalid. We use smaller buckets for
        small absolute relative_position and larger buckets for larger absolute relative_positions. All relative
        positions >=max_distance map to the same bucket. All relative positions <=-max_distance map to the same bucket.
        This should allow for more graceful generalization to longer sequences than the model has been trained on

        Args:
            relative_position: an int32 Tensor
            bidirectional: a boolean - whether the attention is bidirectional
            num_buckets: an integer
            max_distance: an integer

        Returns:
            a Tensor with the same shape as relative_position, containing int32 values in the range [0, num_buckets)
        """
        relative_buckets = 0
        #        n = -relative_position
        if bidirectional:
            num_buckets //= 2
            relative_buckets += (
                tf.cast(tf.math.greater(relative_position, 0), dtype=relative_position.dtype) * num_buckets
            )
            relative_position = tf.math.abs(relative_position)
        else:
            relative_position = -tf.math.minimum(relative_position, 0)
        # now n is in the range [0, inf)
        max_exact = num_buckets // 2
        is_small = tf.math.less(relative_position, max_exact)
        relative_position_if_large = max_exact + tf.cast(
            tf.math.log(relative_position / max_exact)
            / math.log(max_distance / max_exact)
            * (num_buckets - max_exact),
            dtype=relative_position.dtype,
        )
        relative_position_if_large = tf.math.minimum(relative_position_if_large, num_buckets - 1)
        relative_buckets += tf.where(is_small, relative_position, relative_position_if_large)
        return relative_buckets

    def compute_bias(self, query_length, key_length):
        """Compute binned relative position bias"""
        context_position = tf.range(query_length)[:, None]
        memory_position = tf.range(key_length)[None, :]
        relative_position = memory_position - context_position  # shape (query_length, key_length)
        relative_position_bucket = self._relative_position_bucket(
            relative_position,
            bidirectional=(not self.is_decoder),
            num_buckets=self.relative_attention_num_buckets,
        )
        values = tf.gather(
            self.relative_attention_bias, relative_position_bucket
        )  # shape (query_length, key_length, num_heads)
        values = tf.expand_dims(
            tf.transpose(values, [2, 0, 1]), axis=0
        )  # shape (1, num_heads, query_length, key_length)
        return values

    def call(
        self,
        hidden_states,
        mask=None,
        key_value_states=None,
        position_bias=None,
        past_key_value=None,
        layer_head_mask=None,
        query_length=None,
        use_cache=False,
        training=False,
        output_attentions=False,
    ):
        """
        Self-attention (if key_value_states is None) or attention over source sentence (provided by key_value_states).
        """
        # Input is (batch_size, query_length, dim)
        # Mask is (batch_size, key_length) (non-causal) or (batch_size, key_length, key_length)
        # past_key_value[0] is (batch_size, n_heads, q_len - 1, dim_per_head)
        batch_size, seq_length = shape_list(hidden_states)[:2]

        real_seq_length = seq_length

        if past_key_value is not None:
            assert (
                len(past_key_value) == 2
            ), f"past_key_value should have 2 past states: keys and values. Got {len(past_key_value)} past states"
            real_seq_length += shape_list(past_key_value[0])[2] if query_length is None else query_length

        key_length = real_seq_length if key_value_states is None else shape_list(key_value_states)[1]

        def shape(hidden_states):
            """projection"""
            return tf.transpose(
                tf.reshape(hidden_states, (batch_size, -1, self.n_heads, self.key_value_proj_dim)), perm=(0, 2, 1, 3)
            )

        def unshape(hidden_states):
            """compute context"""
            return tf.reshape(tf.transpose(hidden_states, perm=(0, 2, 1, 3)), (batch_size, -1, self.inner_dim))

        def project(hidden_states, proj_layer, key_value_states, past_key_value):
            """projects hidden states correctly to key/query states"""
            if key_value_states is None:
                # self-attn
                # (batch_size, n_heads, seq_length, dim_per_head)
                hidden_states = shape(proj_layer(hidden_states))
            elif past_key_value is None:
                # cross-attn
                # (batch_size, n_heads, seq_length, dim_per_head)
                hidden_states = shape(proj_layer(key_value_states))

            if past_key_value is not None:
                if key_value_states is None:
                    # self-attn
                    # (batch_size, n_heads, key_length, dim_per_head)
                    hidden_states = tf.concat([past_key_value, hidden_states], axis=2)
                else:
                    # cross-attn
                    hidden_states = past_key_value
            return hidden_states

        # get query
        query_states = shape(self.q(hidden_states))  # (batch_size, n_heads, query_length, dim_per_head)

        # get key/value
        key_states = project(
            hidden_states, self.k, key_value_states, past_key_value[0] if past_key_value is not None else None
        )
        value_states = project(
            hidden_states, self.v, key_value_states, past_key_value[1] if past_key_value is not None else None
        )

        # to cope with keras serialization
        if self.is_decoder and use_cache:
            present_key_value_state = (key_states, value_states)
        else:
            present_key_value_state = None

        scores = tf.einsum(
            "bnqd,bnkd->bnqk", query_states, key_states
        )  # (batch_size, n_heads, query_length, key_length)

        if position_bias is None:
            if not self.has_relative_attention_bias:
                position_bias = tf.zeros((1, self.n_heads, real_seq_length, key_length))
            else:
                position_bias = self.compute_bias(real_seq_length, key_length)

            # if key and values are already calculated
            # we want only the last query position bias
            if past_key_value is not None:
                position_bias = position_bias[:, :, -seq_length:, :]

            if mask is not None:
                position_bias = tf.cast(position_bias, dtype=mask.dtype)
                position_bias = position_bias + mask  # (batch_size, n_heads, query_length, key_length)

        scores += position_bias
        weights = tf.nn.softmax(scores, axis=-1)  # (batch_size, n_heads, query_length, key_length)
        weights = self.dropout(weights, training=training)  # (batch_size, n_heads, query_length, key_length)

        # Mask heads if we want to
        if layer_head_mask is not None:
            tf.debugging.assert_equal(
                shape_list(layer_head_mask),
                [self.n_heads],
                message=f"Head mask for a single layer should be of size {(self.n_heads)}, but is {shape_list(layer_head_mask)}",
            )
            weights = tf.reshape(layer_head_mask, (1, -1, 1, 1)) * weights

        attn_output = tf.matmul(weights, value_states)  # (batch_size, n_heads, query_length, dim_per_head)

        attn_output = self.o(unshape(attn_output))

        outputs = (attn_output,) + (present_key_value_state,) + (position_bias,)

        if output_attentions:
            outputs = outputs + (weights,)

        return outputs


class TFT5LayerSelfAttention(tf.keras.layers.Layer):
    def __init__(self, config, has_relative_attention_bias=False, **kwargs):
        super().__init__(**kwargs)
        self.SelfAttention = TFT5Attention(
            config,
            has_relative_attention_bias=has_relative_attention_bias,
            name="SelfAttention",
        )
        self.layer_norm = TFT5LayerNorm(epsilon=config.layer_norm_epsilon, name="layer_norm")
        self.dropout = tf.keras.layers.Dropout(config.dropout_rate)

    def call(
        self,
        hidden_states,
        attention_mask=None,
        position_bias=None,
        layer_head_mask=None,
        past_key_value=None,
        use_cache=False,
        output_attentions=False,
        training=False,
    ):
        normed_hidden_states = self.layer_norm(hidden_states)
        attention_output = self.SelfAttention(
            normed_hidden_states,
            mask=attention_mask,
            position_bias=position_bias,
            layer_head_mask=layer_head_mask,
            past_key_value=past_key_value,
            use_cache=use_cache,
            output_attentions=output_attentions,
            training=training,
        )
        hidden_states = hidden_states + self.dropout(attention_output[0], training=training)
        outputs = (hidden_states,) + attention_output[1:]  # add attentions if we output them
        return outputs


class TFT5LayerCrossAttention(tf.keras.layers.Layer):
    def __init__(self, config, **kwargs):
        super().__init__(**kwargs)
        self.EncDecAttention = TFT5Attention(
            config,
            has_relative_attention_bias=False,
            name="EncDecAttention",
        )
        self.layer_norm = TFT5LayerNorm(epsilon=config.layer_norm_epsilon, name="layer_norm")
        self.dropout = tf.keras.layers.Dropout(config.dropout_rate)

    def call(
        self,
        hidden_states,
        key_value_states,
        attention_mask=None,
        position_bias=None,
        layer_head_mask=None,
        past_key_value=None,
        query_length=None,
        use_cache=False,
        output_attentions=False,
        training=False,
    ):
        normed_hidden_states = self.layer_norm(hidden_states)
        attention_output = self.EncDecAttention(
            normed_hidden_states,
            mask=attention_mask,
            key_value_states=key_value_states,
            position_bias=position_bias,
            layer_head_mask=layer_head_mask,
            past_key_value=past_key_value,
            query_length=query_length,
            use_cache=use_cache,
            output_attentions=output_attentions,
            training=training,
        )
        hidden_states = hidden_states + self.dropout(attention_output[0], training=training)
        outputs = (hidden_states,) + attention_output[1:]  # add attentions if we output them
        return outputs


class TFT5Block(tf.keras.layers.Layer):
    def __init__(self, config, has_relative_attention_bias=False, **kwargs):
        super().__init__(**kwargs)
        self.is_decoder = config.is_decoder
        self.layer = []
        self.layer.append(
            TFT5LayerSelfAttention(
                config,
                has_relative_attention_bias=has_relative_attention_bias,
                name="layer_._0",
            )
        )
        if self.is_decoder:
            self.layer.append(
                TFT5LayerCrossAttention(
                    config,
                    name="layer_._1",
                )
            )

        self.layer.append(TFT5LayerFF(config, name=f"layer_._{len(self.layer)}"))

    def call(
        self,
        hidden_states,
        attention_mask=None,
        position_bias=None,
        encoder_hidden_states=None,
        encoder_attention_mask=None,
        encoder_decoder_position_bias=None,
        layer_head_mask=None,
        encoder_layer_head_mask=None,
        past_key_value=None,
        use_cache=False,
        output_attentions=False,
        training=False,
    ):

        if past_key_value is not None:
            assert self.is_decoder, "Only decoder can use `past_key_values`"
            expected_num_past_key_values = 2 if encoder_hidden_states is None else 4

            if len(past_key_value) != expected_num_past_key_values:
                raise ValueError(
                    f"There should be {expected_num_past_key_values} past states. "
                    f"{'2 (past / key) for cross attention' if expected_num_past_key_values == 4 else ''}."
                    f"Got {len(past_key_value)} past key / value states"
                )

            self_attn_past_key_value = past_key_value[:2]
            cross_attn_past_key_value = past_key_value[2:]
        else:
            self_attn_past_key_value, cross_attn_past_key_value = None, None

        self_attention_outputs = self.layer[0](
            hidden_states,
            attention_mask=attention_mask,
            position_bias=position_bias,
            layer_head_mask=layer_head_mask,
            past_key_value=self_attn_past_key_value,
            use_cache=use_cache,
            output_attentions=output_attentions,
            training=training,
        )
        hidden_states, present_key_value_state = self_attention_outputs[:2]
        attention_outputs = self_attention_outputs[2:]  # Keep self-attention outputs and relative position weights

        if self.is_decoder and encoder_hidden_states is not None:
            # the actual query length is unknown for cross attention
            # if using past key value states. Need to inject it here
            if present_key_value_state is not None:
                query_length = shape_list(present_key_value_state[0])[2]
            else:
                query_length = None

            cross_attention_outputs = self.layer[1](
                hidden_states,
                key_value_states=encoder_hidden_states,
                attention_mask=encoder_attention_mask,
                position_bias=encoder_decoder_position_bias,
                layer_head_mask=encoder_layer_head_mask,
                past_key_value=cross_attn_past_key_value,
                query_length=query_length,
                use_cache=use_cache,
                output_attentions=output_attentions,
                training=training,
            )
            hidden_states = cross_attention_outputs[0]
            # Combine self attn and cross attn key value states
            if present_key_value_state is not None:
                present_key_value_state = present_key_value_state + cross_attention_outputs[1]

            # Keep cross-attention outputs and relative position weights
            attention_outputs = attention_outputs + cross_attention_outputs[2:]

        # Apply Feed Forward layer
        hidden_states = self.layer[-1](hidden_states, training=training)
        outputs = (hidden_states,)

        # Add attentions if we output them
        outputs = outputs + (present_key_value_state,) + attention_outputs
        return outputs  # hidden-states, present_key_value_states, (self-attention weights), (self-attention position bias), (cross-attention weights), (cross-attention position bias)


####################################################
# The full model without a specific pretrained or finetuning head is
# provided as a tf.keras.layers.Layer usually called "TFT5MainLayer"
####################################################
@keras_serializable
class TFT5MainLayer(tf.keras.layers.Layer):
    config_class = T5Config

    def __init__(self, config, embed_tokens=None, **kwargs):
        super().__init__(**kwargs)

        self.config = config
        self.output_hidden_states = config.output_hidden_states
        self.output_attentions = config.output_attentions
        self.use_cache = config.use_cache

        self.embed_tokens = embed_tokens
        self.is_decoder = config.is_decoder

        self.config = config
        self.num_hidden_layers = config.num_layers

        self.block = [
            TFT5Block(config, has_relative_attention_bias=bool(i == 0), name=f"block_._{i}")
            for i in range(config.num_layers)
        ]
        self.final_layer_norm = TFT5LayerNorm(epsilon=config.layer_norm_epsilon, name="final_layer_norm")
        self.dropout = tf.keras.layers.Dropout(config.dropout_rate)

    def _prune_heads(self, heads_to_prune):
        raise NotImplementedError  # Not implemented yet in the library fr TF 2.0 models

    def call(
        self,
        input_ids=None,
        attention_mask=None,
        encoder_hidden_states=None,
        encoder_attention_mask=None,
        inputs_embeds=None,
        head_mask=None,
        encoder_head_mask=None,
        past_key_values=None,
        use_cache=None,
        output_attentions=None,
        output_hidden_states=None,
        return_dict=None,
        training=False,
        **kwargs,
    ) -> Tuple:
        inputs = input_processing(
            func=self.call,
            config=self.config,
            input_ids=input_ids,
            attention_mask=attention_mask,
            encoder_hidden_states=encoder_hidden_states,
            encoder_attention_mask=encoder_attention_mask,
            inputs_embeds=inputs_embeds,
            head_mask=head_mask,
            encoder_head_mask=encoder_head_mask,
            past_key_values=past_key_values,
            use_cache=use_cache,
            output_attentions=output_attentions,
            output_hidden_states=output_hidden_states,
            return_dict=return_dict,
            training=training,
            kwargs_call=kwargs,
        )

        if inputs["input_ids"] is not None and inputs["inputs_embeds"] is not None:
            err_msg_prefix = "decoder_" if self.is_decoder else ""
            raise ValueError(
                f"You cannot specify both {err_msg_prefix}input_ids and {err_msg_prefix}inputs_embeds at the same time"
            )
        elif inputs["input_ids"] is not None:
            input_shape = shape_list(inputs["input_ids"])
            inputs["input_ids"] = tf.reshape(inputs["input_ids"], (-1, input_shape[-1]))
        elif inputs["inputs_embeds"] is not None:
            input_shape = shape_list(inputs["inputs_embeds"])[:-1]
        else:
            err_msg_prefix = "decoder_" if self.is_decoder else ""
            raise ValueError(f"You have to specify either {err_msg_prefix}input_ids or {err_msg_prefix}inputs_embeds")

        if inputs["inputs_embeds"] is None:
            assert self.embed_tokens is not None, "You have to initialize the model with valid token embeddings"
            inputs["inputs_embeds"] = self.embed_tokens(inputs["input_ids"])

        batch_size, seq_length = input_shape

        # required mask seq length can be calculated via length of past
        mask_seq_length = (
            shape_list(inputs["past_key_values"][0][0])[2] + seq_length
            if inputs["past_key_values"] is not None
            else seq_length
        )

        if inputs["attention_mask"] is None:
            inputs["attention_mask"] = tf.fill((batch_size, mask_seq_length), 1)
        if (
            self.is_decoder
            and inputs["encoder_attention_mask"] is None
            and inputs["encoder_hidden_states"] is not None
        ):
            encoder_seq_length = shape_list(inputs["encoder_hidden_states"])[1]
            inputs["encoder_attention_mask"] = tf.fill((batch_size, encoder_seq_length), 1)

        # initialize past_key_values with `None` if past does not exist
        if inputs["past_key_values"] is None:
            inputs["past_key_values"] = [None] * len(self.block)

        # We can provide a self-attention mask of dimensions [batch_size, from_seq_length, to_seq_length]
        # ourselves in which case we just need to make it broadcastable to all heads.
        inputs["attention_mask"] = tf.cast(inputs["attention_mask"], dtype=inputs["inputs_embeds"].dtype)
        num_dims_attention_mask = len(shape_list(inputs["attention_mask"]))
        if num_dims_attention_mask == 3:
            extended_attention_mask = inputs["attention_mask"][:, None, :, :]
        elif num_dims_attention_mask == 2:
            # Provided a padding mask of dimensions [batch_size, mask_seq_length]
            # - if the model is a decoder, apply a causal mask in addition to the padding mask
            # - if the model is an encoder, make the mask broadcastable to [batch_size, num_heads, mask_seq_length, mask_seq_length]
            if self.is_decoder:
                seq_ids = tf.range(mask_seq_length)
                causal_mask = tf.less_equal(
                    tf.tile(seq_ids[None, None, :], (batch_size, mask_seq_length, 1)),
                    seq_ids[None, :, None],
                )
                causal_mask = tf.cast(causal_mask, dtype=inputs["attention_mask"].dtype)
                extended_attention_mask = causal_mask[:, None, :, :] * inputs["attention_mask"][:, None, None, :]
                if inputs["past_key_values"][0] is not None:
                    extended_attention_mask = extended_attention_mask[:, :, -seq_length:, :]
            else:
                extended_attention_mask = inputs["attention_mask"][:, None, None, :]

        # Since attention_mask is 1.0 for positions we want to attend and 0.0 for
        # masked positions, this operation will create a tensor which is 0.0 for
        # positions we want to attend and  -1e9 for masked positions.
        # Since we are adding it to the raw scores before the softmax, this is
        # effectively the same as removing these entirely.

        # T5 has a mask that can compare sequence ids, we can simulate this here with this transposition
        # Cf. https://github.com/tensorflow/mesh/blob/8d2465e9bc93129b913b5ccc6a59aa97abd96ec6/mesh_tensorflow/transformer/transformer_layers.py#L270
        # extended_attention_mask = tf.math.equal(extended_attention_mask,
        #                                         tf.transpose(extended_attention_mask, perm=(-1, -2)))

        extended_attention_mask = (1.0 - extended_attention_mask) * -1e9

        if self.is_decoder and inputs["encoder_attention_mask"] is not None:
            # If a 2D ou 3D attention mask is provided for the cross-attention
            # we need to make broadcastable to [batch_size, num_heads, mask_seq_length, mask_seq_length]
            # we need to make broadcastable to [batch_size, num_heads, seq_length, seq_length]
            inputs["encoder_attention_mask"] = tf.cast(
                inputs["encoder_attention_mask"], dtype=extended_attention_mask.dtype
            )
            num_dims_encoder_attention_mask = len(shape_list(inputs["encoder_attention_mask"]))
            if num_dims_encoder_attention_mask == 3:
                encoder_extended_attention_mask = inputs["encoder_attention_mask"][:, None, :, :]
            if num_dims_encoder_attention_mask == 2:
                encoder_extended_attention_mask = inputs["encoder_attention_mask"][:, None, None, :]

            # T5 has a mask that can compare sequence ids, we can simulate this here with this transposition
            # Cf. https://github.com/tensorflow/mesh/blob/8d2465e9bc93129b913b5ccc6a59aa97abd96ec6/mesh_tensorflow/transformer/transformer_layers.py#L270
            # encoder_extended_attention_mask = tf.math.equal(encoder_extended_attention_mask,
            #                                         tf.transpose(encoder_extended_attention_mask, perm=(-1, -2)))

            encoder_extended_attention_mask = (1.0 - encoder_extended_attention_mask) * -1e9
        else:
            encoder_extended_attention_mask = None

        present_key_value_states = () if inputs["use_cache"] and self.is_decoder else None
        all_hidden_states = () if inputs["output_hidden_states"] else None
        all_attentions = () if inputs["output_attentions"] else None
        all_cross_attentions = () if (inputs["output_attentions"] and self.is_decoder) else None
        position_bias = None
        encoder_decoder_position_bias = None

        hidden_states = self.dropout(inputs["inputs_embeds"], training=inputs["training"])

        for idx, (layer_module, past_key_value) in enumerate(zip(self.block, inputs["past_key_values"])):
            if inputs["output_hidden_states"]:
                all_hidden_states = all_hidden_states + (hidden_states,)
            layer_outputs = layer_module(
                hidden_states,
                attention_mask=extended_attention_mask,
                position_bias=position_bias,
                encoder_hidden_states=inputs["encoder_hidden_states"],
                encoder_attention_mask=encoder_extended_attention_mask,
                encoder_decoder_position_bias=encoder_decoder_position_bias,
                layer_head_mask=inputs["head_mask"][idx] if inputs["head_mask"] is not None else None,
                encoder_layer_head_mask=inputs["encoder_head_mask"][idx]
                if inputs["encoder_head_mask"] is not None
                else None,
                past_key_value=past_key_value,
                use_cache=inputs["use_cache"],
                output_attentions=inputs["output_attentions"],
                training=inputs["training"],
            )

            # layer_outputs is a tuple with:
            # hidden-states, key-value-states, (self-attention weights), (self-attention position bias), (cross-attention weights), (cross-attention position bias)
            hidden_states, present_key_value_state = layer_outputs[:2]

            # We share the position biases between the layers - the first layer store them
            # layer_outputs = hidden-states, past_key_values, (self-attention weights),
            # (self-attention position bias), (cross-attention position bias), (cross-attention weights),
            position_bias = layer_outputs[2]

            if self.is_decoder and inputs["encoder_hidden_states"] is not None:
                encoder_decoder_position_bias = layer_outputs[4 if inputs["output_attentions"] else 3]

            # append next layer key value states
            if present_key_value_state is not None and inputs["use_cache"] and self.is_decoder:
                present_key_value_states = present_key_value_states + (present_key_value_state,)

            if inputs["output_attentions"]:
                all_attentions = all_attentions + (layer_outputs[3],)
                if self.is_decoder:
                    all_cross_attentions = all_cross_attentions + (layer_outputs[5],)

        hidden_states = self.final_layer_norm(hidden_states)
        hidden_states = self.dropout(hidden_states, training=inputs["training"])

        # Add last layer
        if inputs["output_hidden_states"]:
            all_hidden_states = all_hidden_states + (hidden_states,)

        if not inputs["return_dict"]:
            outputs = (hidden_states,)
            # need to check if is decoder here as well for special cases when using keras compile
            if inputs["use_cache"] and self.is_decoder:
                outputs = outputs + (present_key_value_states,)
            if inputs["output_hidden_states"]:
                outputs = outputs + (all_hidden_states,)
            if inputs["output_attentions"]:
                outputs = outputs + (all_attentions,)
                if self.is_decoder:
                    outputs + (all_cross_attentions,)
            return outputs  # last-layer hidden state, (past_key_values), (all hidden states), (all attentions), (all_cross_attentions)

        if self.is_decoder:
            return TFBaseModelOutputWithPastAndCrossAttentions(
                last_hidden_state=hidden_states,
                past_key_values=present_key_value_states,
                hidden_states=all_hidden_states,
                attentions=all_attentions,
                cross_attentions=all_cross_attentions,
            )
        else:
            return TFBaseModelOutput(
                last_hidden_state=hidden_states,
                hidden_states=all_hidden_states,
                attentions=all_attentions,
            )


####################################################
# TFT5PreTrainedModel is a sub-class of tf.keras.Model
# which take care of loading and saving pretrained weights
# and various common utilities.
# Here you just need to specify a few (self-explanatory)
# pointers for your model.
####################################################
class TFT5PreTrainedModel(TFPreTrainedModel):
    """
    An abstract class to handle weights initialization and a simple interface for downloading and loading pretrained
    models.
    """

    config_class = T5Config
    base_model_prefix = "transformer"
    # names with a '.' represents the authorized unexpected/missing layers when a TF model is loaded from a PT model
    _keys_to_ignore_on_load_unexpected = [r"decoder\Wblock[\W_0]+layer[\W_1]+EncDecAttention\Wrelative_attention_bias"]

    @property
    def dummy_inputs(self):
        inputs = tf.constant(DUMMY_INPUTS)
        input_mask = tf.constant(DUMMY_MASK)
        dummy_inputs = {
            "input_ids": inputs,
            "decoder_input_ids": inputs,
            "decoder_attention_mask": input_mask,
        }
        return dummy_inputs

    @tf.function(
        input_signature=[
            {
                "input_ids": tf.TensorSpec((None, None), tf.int32, name="input_ids"),
                "attention_mask": tf.TensorSpec((None, None), tf.int32, name="attention_mask"),
                "decoder_input_ids": tf.TensorSpec((None, None), tf.int32, name="decoder_input_ids"),
                "decoder_attention_mask": tf.TensorSpec((None, None), tf.int32, name="decoder_attention_mask"),
            }
        ]
    )
    def serving(self, inputs):
        output = self.call(inputs)

        return self.serving_output(output)

    def get_input_embeddings(self):
        return self.shared

    def set_input_embeddings(self, value):
        try:
            self.shared.weight = value
        except AttributeError:
            self(self.dummy_inputs)
            self.shared.weight = value

        self.shared.vocab_size = shape_list(value)[0]
        # retrieve correct absolute scope for embed token wrapper
        with tf.compat.v1.variable_scope("shared") as shared_abs_scope_name:
            pass
        # Wraps layer to avoid problems with weight restoring and ensuring we're in the correct TF scope.
        embed_tokens = TFWrappedEmbeddings(self.shared, abs_scope_name=shared_abs_scope_name)
        self.encoder.embed_tokens = embed_tokens
        if hasattr(self, "decoder"):
            self.decoder.embed_tokens = embed_tokens

    def _shift_right(self, input_ids):
        decoder_start_token_id = self.config.decoder_start_token_id
        pad_token_id = self.config.pad_token_id

        assert (
            decoder_start_token_id is not None
        ), "self.model.config.decoder_start_token_id has to be defined. In TF T5 it is usually set to the pad_token_id. See T5 docs for more information"

        start_tokens = tf.fill((shape_list(input_ids)[0], 1), decoder_start_token_id)
        start_tokens = tf.cast(start_tokens, input_ids.dtype)  # Ensure compatible dtypes for concatenation
        shifted_input_ids = tf.concat([start_tokens, input_ids[:, :-1]], -1)

        assert pad_token_id is not None, "self.model.config.pad_token_id has to be defined."
        # replace possible -100 values in labels by `pad_token_id`
        shifted_input_ids = tf.where(
            shifted_input_ids == -100,
            tf.cast(tf.fill(shape_list(shifted_input_ids), pad_token_id), shifted_input_ids.dtype),
            shifted_input_ids,
        )

        # "Verify that `labels` has only positive values and -100"
        assert_gte0 = tf.debugging.assert_greater_equal(
            shifted_input_ids, tf.constant(0, dtype=shifted_input_ids.dtype)
        )

        # Make sure the assertion op is called by wrapping the result in an identity no-op
        with tf.control_dependencies([assert_gte0]):
            shifted_input_ids = tf.identity(shifted_input_ids)

        return shifted_input_ids


T5_START_DOCSTRING = r"""

    The T5 model was proposed in [Exploring the Limits of Transfer Learning with a Unified Text-to-Text
    Transformer](https://arxiv.org/abs/1910.10683) by Colin Raffel, Noam Shazeer, Adam Roberts, Katherine Lee, Sharan
    Narang, Michael Matena, Yanqi Zhou, Wei Li, Peter J. Liu. It's an encoder decoder transformer pre-trained in a
    text-to-text denoising generative setting.

    This model inherits from [`TFPreTrainedModel`]. Check the superclass documentation for the generic methods the
    library implements for all its model (such as downloading or saving, resizing the input embeddings, pruning heads
    etc.)

    This model is also a [tf.keras.Model](https://www.tensorflow.org/api_docs/python/tf/keras/Model) subclass. Use it
    as a regular TF 2.0 Keras Model and refer to the TF 2.0 documentation for all matter related to general usage and
    behavior.

    <Tip>

    TF 2.0 models accepts two formats as inputs:

    - having all inputs as keyword arguments (like PyTorch models), or
    - having all inputs as a list, tuple or dict in the first positional arguments.

    This second option is useful when using [`tf.keras.Model.fit`] method which currently requires having all the
    tensors in the first argument of the model call function: `model(inputs)`.

    If you choose this second option, there are three possibilities you can use to gather all the input Tensors in the
    first positional argument :

    - a single Tensor with `input_ids` only and nothing else: `model(inputs_ids)`
    - a list of varying length with one or several input Tensors IN THE ORDER given in the docstring:
    `model([input_ids, attention_mask])` or `model([input_ids, attention_mask, token_type_ids])`
    - a dictionary with one or several input Tensors associated to the input names given in the docstring:
    `model({"input_ids": input_ids, "token_type_ids": token_type_ids})`

    </Tip>

    Parameters:
        config ([`T5Config`]): Model configuration class with all the parameters of the model.
            Initializing with a config file does not load the weights associated with the model, only the
            configuration. Check out the [`~PreTrainedModel.from_pretrained`] method to load the model weights.
"""

T5_INPUTS_DOCSTRING = r"""
    Args:
        input_ids (`tf.Tensor` of shape `(batch_size, sequence_length)`):
            Indices of input sequence tokens in the vocabulary. T5 is a model with relative position embeddings so you
            should be able to pad the inputs on the right or the left.

            Indices can be obtained using [`BertTokenizer`]. See [`PreTrainedTokenizer.__call__`] and
            [`PreTrainedTokenizer.encode`] for details.

            [What are input IDs?](../glossary#input-ids)

            To know more on how to prepare `inputs` for pretraining take a look at [T5 Training](./t5#training).
        decoder_input_ids (`tf.Tensor` of shape `(batch_size, target_sequence_length)`, *optional*):
            Provide for sequence to sequence training. T5 uses the `pad_token_id` as the starting token for
            `decoder_input_ids` generation. If `past_key_values` is used, optionally only the last `decoder_input_ids`
            have to be input (see `past_key_values`).

            To know more on how to prepare `decoder_input_ids` for pretraining take a look at [T5
            Training](./t5#training).
        attention_mask (`tf.Tensor` of shape `(batch_size, sequence_length)`, *optional*):
            Mask to avoid performing attention on padding token indices. Mask values selected in `[0, 1]`:

            - 1 for tokens that are **not masked**,
            - 0 for tokens that are **masked**.

            [What are attention masks?](../glossary#attention-mask)
        decoder_attention_mask (`tf.Tensor` of shape `(batch_size, target_sequence_length)`, *optional*):
            Default behavior: generate a tensor that ignores pad tokens in `decoder_input_ids`. Causal mask will also
            be used by default.
        head_mask: (`tf.Tensor` of shape `(num_heads,)` or `(num_layers, num_heads)`, *optional*):
            Mask to nullify selected heads of the self-attention modules in the encoder. Mask values selected in `[0,
            1]`:

            - 1 indicates the head is **not masked**,
            - 0 indicates the head is **masked**.

        decoder_head_mask: (`tf.Tensor` of shape `(num_heads,)` or `(num_layers, num_heads)`, *optional*):
            Mask to nullify selected heads of the self-attention modules in the decoder. Mask values selected in `[0,
            1]`:

            - 1 indicates the head is **not masked**,
            - 0 indicates the head is **masked**.

        encoder_outputs (`tuple(tuple(tf.FloatTensor)`, *optional*):
            Tuple consists of (`last_hidden_state`, `optional`: *hidden_states*, `optional`: *attentions*)
            `last_hidden_state` of shape `(batch_size, sequence_length, hidden_size)` is a sequence of hidden states at
            the output of the last layer of the encoder. Used in the cross-attention of the decoder.
        past_key_values (`tuple(tuple(tf.Tensor))` of length `config.n_layers` with each tuple having 4 tensors of shape `(batch_size, num_heads, sequence_length - 1, embed_size_per_head)`):
            contains precomputed key and value hidden states of the attention blocks. Can be used to speed up decoding.

            If `past_key_values` are used, the user can optionally input only the last `decoder_input_ids` (those that
            don't have their past key value states given to this model) of shape `(batch_size, 1)` instead of all
            `decoder_input_ids` of shape `(batch_size, sequence_length)`.
        inputs_embeds (`tf.Tensor` of shape `(batch_size, sequence_length, hidden_size)`, *optional*):
            Optionally, instead of passing `input_ids` you can choose to directly pass an embedded representation. This
            is useful if you want more control over how to convert `input_ids` indices into associated vectors than the
            model's internal embedding lookup matrix.
        decoder_inputs_embeds (`tf.Tensor` of shape `(batch_size, target_sequence_length, hidden_size)`, *optional*):
            Optionally, instead of passing `decoder_input_ids` you can choose to directly pass an embedded
            representation. If `past_key_values` is used, optionally only the last `decoder_inputs_embeds` have to be
            input (see `past_key_values`). This is useful if you want more control over how to convert
            `decoder_input_ids` indices into associated vectors than the model's internal embedding lookup matrix.

            If `decoder_input_ids` and `decoder_inputs_embeds` are both unset, `decoder_inputs_embeds` takes the value
            of `inputs_embeds`.
        use_cache (`bool`, *optional*, defaults to `True`):
            If set to `True`, `past_key_values` key value states are returned and can be used to speed up decoding (see
            `past_key_values`).
        output_attentions (`bool`, *optional*):
            Whether or not to return the attentions tensors of all attention layers. See `attentions` under returned
            tensors for more detail. This argument can be used only in eager mode, in graph mode the value in the
            config will be used instead.
        output_hidden_states (`bool`, *optional*):
            Whether or not to return the hidden states of all layers. See `hidden_states` under returned tensors for
            more detail. This argument can be used only in eager mode, in graph mode the value in the config will be
            used instead.
        return_dict (`bool`, *optional*):
            Whether or not to return a [`~file_utils.ModelOutput`] instead of a plain tuple. This argument can be used
            in eager mode, in graph mode the value will always be set to True.
        training (`bool`, *optional*, defaults to `False`):
            Whether or not to use the model in training mode (some modules like dropout modules have different
            behaviors between training and evaluation).
"""

T5_ENCODER_INPUTS_DOCSTRING = r"""
    Args:
        inputs (`tf.Tensor` of shape `(batch_size, sequence_length)`):
            Indices of input sequence tokens in the vocabulary. T5 is a model with relative position embeddings so you
            should be able to pad the inputs on the right or the left.

            Indices can be obtained using [`T5Tokenizer`]. See [`PreTrainedTokenizer.__call__`] and
            [`PreTrainedTokenizer.encode`] for details.

            To know more on how to prepare `inputs` for pre-training take a look at [T5 Training](./t5#training).
        attention_mask (`tf.Tensor` of shape `(batch_size, sequence_length)`, *optional*):
            Mask to avoid performing attention on padding token indices. Mask values selected in `[0, 1]`:

            - 1 for tokens that are **not masked**,
            - 0 for tokens that are **masked**.

            [What are attention masks?](../glossary#attention-mask)
        inputs_embeds (`tf.Tensor` of shape `(batch_size, sequence_length, hidden_size)`, *optional*):
            Optionally, instead of passing `input_ids` you can choose to directly pass an embedded representation. This
            is useful if you want more control over how to convert `input_ids` indices into associated vectors than the
            model's internal embedding lookup matrix.
        head_mask: (`tf.Tensor` of shape `(num_heads,)` or `(num_layers, num_heads)`, *optional*):
            Mask to nullify selected heads of the self-attention modules. Mask values selected in `[0, 1]`:

            - 1 indicates the head is **not masked**,
            - 0 indicates the head is **masked**.

        output_attentions (`bool`, *optional*):
            Whether or not to return the attentions tensors of all attention layers. See `attentions` under returned
            tensors for more detail.
        output_hidden_states (`bool`, *optional*):
            Whether or not to return the hidden states of all layers. See `hidden_states` under returned tensors for
            more detail.
        return_dict (`bool`, *optional*):
            Whether or not to return a [`~file_utils.ModelOutput`] instead of a plain tuple.
        training (`bool`, *optional*, defaults to `False`):
            Whether or not to use the model in training mode (some modules like dropout modules have different
            behaviors between training and evaluation).
"""

_HEAD_MASK_WARNING_MSG = """
The input argument `head_mask` was split into two arguments `head_mask` and `decoder_head_mask`. Currently,
`decoder_head_mask` is set to copy `head_mask`, but this feature is deprecated and will be removed in future versions.
If you do not want to use any `decoder_head_mask` now, please set `decoder_head_mask = tf.ones((num_layers,
num_heads))`.
"""


@add_start_docstrings(
    "The bare T5 Model transformer outputting raw hidden-states" "without any specific head on top.",
    T5_START_DOCSTRING,
)
class TFT5Model(TFT5PreTrainedModel):
    def __init__(self, config, *inputs, **kwargs):
        super().__init__(config, *inputs, **kwargs)
        self.shared = TFSharedEmbeddings(config.vocab_size, config.d_model, name="shared")

        # retrieve correct absolute scope for embed token wrapper
        with tf.compat.v1.variable_scope("shared") as shared_abs_scope_name:
            pass
        # Wraps layer to avoid problems with weight restoring and ensuring we're in the correct TF scope.
        embed_tokens = TFWrappedEmbeddings(self.shared, abs_scope_name=shared_abs_scope_name)

        encoder_config = copy.deepcopy(config)
        encoder_config.use_cache = False
        self.encoder = TFT5MainLayer(encoder_config, embed_tokens, name="encoder")

        decoder_config = copy.deepcopy(config)
        decoder_config.is_decoder = True
        decoder_config.num_layers = config.num_decoder_layers
        self.decoder = TFT5MainLayer(decoder_config, embed_tokens, name="decoder")

    def get_encoder(self):
        return self.encoder

    def get_decoder(self):
        return self.decoder

    @add_start_docstrings_to_model_forward(T5_INPUTS_DOCSTRING)
    @replace_return_docstrings(output_type=TFSeq2SeqModelOutput, config_class=_CONFIG_FOR_DOC)
    def call(
        self,
        input_ids=None,
        attention_mask=None,
        decoder_input_ids=None,
        decoder_attention_mask=None,
        head_mask=None,
        decoder_head_mask=None,
        encoder_outputs=None,
        past_key_values=None,
        inputs_embeds=None,
        decoder_inputs_embeds=None,
        use_cache=None,
        output_attentions=None,
        output_hidden_states=None,
        return_dict=None,
        training=False,
        **kwargs,
    ):
        r"""
        Returns:

        Examples:

        ```python
        >>> from transformers import T5Tokenizer, TFT5Model

        >>> tokenizer = T5Tokenizer.from_pretrained("t5-small")
        >>> model = TFT5Model.from_pretrained("t5-small")

        >>> input_ids = tokenizer(
        ...     "Studies have been shown that owning a dog is good for you", return_tensors="tf"
        >>> ).input_ids  # Batch size 1
        >>> decoder_input_ids = tokenizer("Studies show that", return_tensors="tf").input_ids  # Batch size 1

        >>> # forward pass
        >>> outputs = model(input_ids, decoder_input_ids=decoder_input_ids)
        >>> last_hidden_states = outputs.last_hidden_state
        ```"""
        # FutureWarning: head_mask was separated into two input args - head_mask, decoder_head_mask
        if head_mask is not None and decoder_head_mask is None:
            warnings.warn(_HEAD_MASK_WARNING_MSG, FutureWarning)
            decoder_head_mask = head_mask

        inputs = input_processing(
            func=self.call,
            config=self.config,
            input_ids=input_ids,
            attention_mask=attention_mask,
            decoder_input_ids=decoder_input_ids,
            decoder_attention_mask=decoder_attention_mask,
            head_mask=head_mask,
            decoder_head_mask=decoder_head_mask,
            encoder_outputs=encoder_outputs,
            past_key_values=past_key_values,
            inputs_embeds=inputs_embeds,
            decoder_inputs_embeds=decoder_inputs_embeds,
            use_cache=use_cache,
            output_attentions=output_attentions,
            output_hidden_states=output_hidden_states,
            return_dict=return_dict,
            training=training,
            kwargs_call=kwargs,
        )

        # Encode if needed (training, first prediction pass)
        if inputs["encoder_outputs"] is None:
            inputs["encoder_outputs"] = self.encoder(
                inputs["input_ids"],
                attention_mask=inputs["attention_mask"],
                encoder_hidden_states=None,
                encoder_attention_mask=None,
                inputs_embeds=inputs["inputs_embeds"],
                head_mask=inputs["head_mask"],
                past_key_values=None,
                use_cache=False,
                output_attentions=inputs["output_attentions"],
                output_hidden_states=inputs["output_hidden_states"],
                return_dict=inputs["return_dict"],
                training=inputs["training"],
            )

        hidden_states = inputs["encoder_outputs"][0]

        # Decode
        decoder_outputs = self.decoder(
            inputs["decoder_input_ids"],
            attention_mask=inputs["decoder_attention_mask"],
            encoder_hidden_states=hidden_states,
            encoder_attention_mask=inputs["attention_mask"],
            inputs_embeds=inputs["decoder_inputs_embeds"],
            head_mask=inputs["decoder_head_mask"],
            encoder_head_mask=inputs["head_mask"],
            past_key_values=inputs["past_key_values"],
            use_cache=inputs["use_cache"],
            output_attentions=inputs["output_attentions"],
            output_hidden_states=inputs["output_hidden_states"],
            return_dict=inputs["return_dict"],
            training=inputs["training"],
        )

        if not inputs["return_dict"]:
            past = (inputs["encoder_outputs"], decoder_outputs[1]) if inputs["use_cache"] else None
            if past is not None:
                decoder_outputs = decoder_outputs[:1] + (past,) + decoder_outputs[2:]
            return decoder_outputs + inputs["encoder_outputs"]

        past = (inputs["encoder_outputs"].to_tuple(), decoder_outputs[1]) if inputs["use_cache"] else None

        return TFSeq2SeqModelOutput(
            last_hidden_state=decoder_outputs.last_hidden_state,
            past_key_values=past,
            decoder_hidden_states=decoder_outputs.hidden_states,
            decoder_attentions=decoder_outputs.attentions,
            cross_attentions=decoder_outputs.cross_attentions,
            encoder_last_hidden_state=inputs["encoder_outputs"].last_hidden_state,
            encoder_hidden_states=inputs["encoder_outputs"].hidden_states,
            encoder_attentions=inputs["encoder_outputs"].attentions,
        )

    def serving_output(self, output):
        pkv = tf.convert_to_tensor(output.past_key_values[1:]) if self.config.use_cache else None
        dec_hs = tf.convert_to_tensor(output.decoder_hidden_states) if self.config.output_hidden_states else None
        dec_attns = tf.convert_to_tensor(output.decoder_attentions) if self.config.output_attentions else None
        cross_attns = tf.convert_to_tensor(output.cross_attentions) if self.config.output_attentions else None
        enc_hs = tf.convert_to_tensor(output.encoder_hidden_states) if self.config.output_hidden_states else None
        enc_attns = tf.convert_to_tensor(output.encoder_attentions) if self.config.output_attentions else None

        return TFSeq2SeqModelOutput(
            last_hidden_state=output.last_hidden_state,
            past_key_values=pkv,
            decoder_hidden_states=dec_hs,
            decoder_attentions=dec_attns,
            encoder_last_hidden_state=output.encoder_last_hidden_state,
            cross_attentions=cross_attns,
            encoder_hidden_states=enc_hs,
            encoder_attentions=enc_attns,
        )


@add_start_docstrings("""T5 Model with a `language modeling` head on top.""", T5_START_DOCSTRING)
class TFT5ForConditionalGeneration(TFT5PreTrainedModel, TFCausalLanguageModelingLoss):
    def __init__(self, config, *inputs, **kwargs):
        super().__init__(config, *inputs, **kwargs)
        self.model_dim = config.d_model

        self.shared = TFSharedEmbeddings(config.vocab_size, config.d_model, name="shared")

        # retrieve correct absolute scope for embed token wrapper
        with tf.compat.v1.variable_scope("shared") as shared_abs_scope_name:
            pass
        # Wraps layer to avoid problems with weight restoring and ensuring we're in the correct TF scope.
        embed_tokens = TFWrappedEmbeddings(self.shared, abs_scope_name=shared_abs_scope_name)

        encoder_config = copy.deepcopy(config)
        encoder_config.use_cache = False
        self.encoder = TFT5MainLayer(encoder_config, embed_tokens, name="encoder")

        decoder_config = copy.deepcopy(config)
        decoder_config.is_decoder = True
        decoder_config.num_layers = config.num_decoder_layers
        self.decoder = TFT5MainLayer(decoder_config, embed_tokens, name="decoder")

        if not config.tie_word_embeddings:
            lm_head_initializer = tf.keras.initializers.RandomNormal(mean=0, stddev=config.initializer_factor)
            self.lm_head = tf.keras.layers.Dense(
                config.vocab_size, use_bias=False, name="lm_head", kernel_initializer=lm_head_initializer
            )  # Update init weights as in flax

    def get_output_embeddings(self):
        if self.config.tie_word_embeddings:
            return self.get_input_embeddings()
        else:
            # in a dense layer the kernel has a shape (last_dim, units), for us (dim, num_tokens)
            # value has a shape (num_tokens, dim) then needs to be transposed
            return tf.transpose(self.lm_head.kernel)

    def set_output_embeddings(self, value):
        if self.config.tie_word_embeddings:
            self.set_input_embeddings(value)
        else:
            lm_head_initializer = tf.keras.initializers.RandomNormal(mean=0, stddev=self.config.initializer_factor)
            self.lm_head = tf.keras.layers.Dense(
                shape_list(value)[0], use_bias=False, name="lm_head", kernel_initializer=lm_head_initializer
            )  # Update init weights as in flax
            # in a dense layer the kernel has a shape (last_dim, units), for us (dim, num_tokens)
            # value has a shape (num_tokens, dim) then needs to be transposed
            transposed_value = tf.transpose(value)
            self.lm_head.kernel = transposed_value

    def get_encoder(self):
        return self.encoder

    def get_decoder(self):
        return self.decoder

    @add_start_docstrings_to_model_forward(T5_INPUTS_DOCSTRING)
    @replace_return_docstrings(output_type=TFSeq2SeqLMOutput, config_class=_CONFIG_FOR_DOC)
    def call(
        self,
        input_ids=None,
        attention_mask=None,
        decoder_input_ids=None,
        decoder_attention_mask=None,
        head_mask=None,
        decoder_head_mask=None,
        encoder_outputs=None,
        past_key_values=None,
        inputs_embeds=None,
        decoder_inputs_embeds=None,
        labels=None,
        use_cache=None,
        output_attentions=None,
        output_hidden_states=None,
        return_dict=None,
        training=False,
        **kwargs,
    ):
        r"""
        labels (`tf.Tensor` of shape `(batch_size, sequence_length)`, *optional*):
            Labels for computing the cross entropy classification loss. Indices should be in `[0, ...,
            config.vocab_size - 1]`.

        Returns:

        Examples:

        ```python
        >>> from transformers import T5Tokenizer, TFT5ForConditionalGeneration

        >>> tokenizer = T5Tokenizer.from_pretrained("t5-small")
        >>> model = TFT5ForConditionalGeneration.from_pretrained("t5-small")

        >>> # training
        >>> inputs = tokenizer("The <extra_id_0> walks in <extra_id_1> park", return_tensors="tf").input_ids
        >>> labels = tokenizer("<extra_id_0> cute dog <extra_id_1> the <extra_id_2>", return_tensors="tf").input_ids
        >>> outputs = model(inputs, labels=labels)
        >>> loss = outputs.loss
        >>> logits = outputs.logits

        >>> # inference
        >>> inputs = tokenizer(
        ...     "summarize: studies have shown that owning a dog is good for you", return_tensors="tf"
        >>> ).input_ids  # Batch size 1
        >>> outputs = model.generate(inputs)
        >>> print(tokenizer.decode(outputs[0], skip_special_tokens=True))
        >>> # studies have shown that owning a dog is good for you
        ```"""
        # FutureWarning: head_mask was separated into two input args - head_mask, decoder_head_mask
        if head_mask is not None and decoder_head_mask is None:
            warnings.warn(_HEAD_MASK_WARNING_MSG, FutureWarning)
            decoder_head_mask = head_mask

        inputs = input_processing(
            func=self.call,
            config=self.config,
            input_ids=input_ids,
            attention_mask=attention_mask,
            decoder_input_ids=decoder_input_ids,
            decoder_attention_mask=decoder_attention_mask,
            head_mask=head_mask,
            decoder_head_mask=decoder_head_mask,
            encoder_outputs=encoder_outputs,
            past_key_values=past_key_values,
            inputs_embeds=inputs_embeds,
            decoder_inputs_embeds=decoder_inputs_embeds,
            labels=labels,
            use_cache=use_cache,
            output_attentions=output_attentions,
            output_hidden_states=output_hidden_states,
            return_dict=return_dict,
            training=training,
            kwargs_call=kwargs,
        )

        # Encode if needed (training, first prediction pass)
        if inputs["encoder_outputs"] is None:
            inputs["encoder_outputs"] = self.encoder(
                inputs["input_ids"],
                attention_mask=inputs["attention_mask"],
                inputs_embeds=inputs["inputs_embeds"],
                head_mask=inputs["head_mask"],
                output_attentions=inputs["output_attentions"],
                output_hidden_states=inputs["output_hidden_states"],
                return_dict=inputs["return_dict"],
                training=inputs["training"],
            )

        hidden_states = inputs["encoder_outputs"][0]

        if (
            inputs["labels"] is not None
            and inputs["decoder_input_ids"] is None
            and inputs["decoder_inputs_embeds"] is None
        ):
            # get decoder inputs from shifting lm labels to the right
            inputs["decoder_input_ids"] = self._shift_right(inputs["labels"])

        # Decode
        decoder_outputs = self.decoder(
            inputs["decoder_input_ids"],
            attention_mask=inputs["decoder_attention_mask"],
            encoder_hidden_states=hidden_states,
            encoder_attention_mask=inputs["attention_mask"],
            inputs_embeds=inputs["decoder_inputs_embeds"],
            head_mask=inputs["decoder_head_mask"],
            past_key_values=inputs["past_key_values"],
            use_cache=inputs["use_cache"],
            output_attentions=inputs["output_attentions"],
            output_hidden_states=inputs["output_hidden_states"],
            return_dict=inputs["return_dict"],
            training=inputs["training"],
        )

        sequence_output = decoder_outputs[0]

        # T5v1.1 does not tie output word embeddings and thus does not require downscaling
        if self.config.tie_word_embeddings:
            sequence_output = sequence_output * (self.model_dim**-0.5)
            logits = self.shared(sequence_output, mode="linear")
        else:
            logits = self.lm_head(sequence_output)

        logits = tf.cast(logits, tf.float32)

        loss = None if inputs["labels"] is None else self.hf_compute_loss(inputs["labels"], logits)

        if not inputs["return_dict"]:
            past = (inputs["encoder_outputs"], decoder_outputs[1]) if inputs["use_cache"] else None
            if past is not None:
                decoder_outputs = decoder_outputs[:1] + (past,) + decoder_outputs[2:]
            output = (logits,) + decoder_outputs[1:] + inputs["encoder_outputs"]
            return ((loss,) + output) if loss is not None else output

        # If the user passed a tuple for encoder_outputs, we wrap it in a TFBaseModelOutput when return_dict=True
        elif isinstance(inputs["encoder_outputs"], tuple):
            last_hidden_state = inputs["encoder_outputs"][0]
            hidden_states = None
            attentions = None
            idx = 0
            if inputs["output_hidden_states"]:
                idx += 1
                hidden_states = inputs["encoder_outputs"][idx]
            if inputs["output_attentions"]:
                idx += 1
                attentions = inputs["encoder_outputs"][idx]

            inputs["encoder_outputs"] = TFBaseModelOutput(
                last_hidden_state=last_hidden_state,
                hidden_states=hidden_states,
                attentions=attentions,
            )

        past = (inputs["encoder_outputs"].to_tuple(), decoder_outputs[1]) if inputs["use_cache"] else None

        return TFSeq2SeqLMOutput(
            loss=loss,
            logits=logits,
            past_key_values=past,
            decoder_hidden_states=decoder_outputs.hidden_states,
            decoder_attentions=decoder_outputs.attentions,
            cross_attentions=decoder_outputs.cross_attentions,
            encoder_last_hidden_state=inputs["encoder_outputs"].last_hidden_state,
            encoder_hidden_states=inputs["encoder_outputs"].hidden_states,
            encoder_attentions=inputs["encoder_outputs"].attentions,
        )

    def serving_output(self, output):
        pkv = tf.convert_to_tensor(output.past_key_values[1:]) if self.config.use_cache else None
        dec_hs = tf.convert_to_tensor(output.decoder_hidden_states) if self.config.output_hidden_states else None
        dec_attns = tf.convert_to_tensor(output.decoder_attentions) if self.config.output_attentions else None
        cross_attns = tf.convert_to_tensor(output.cross_attentions) if self.config.output_attentions else None
        enc_hs = tf.convert_to_tensor(output.encoder_hidden_states) if self.config.output_hidden_states else None
        enc_attns = tf.convert_to_tensor(output.encoder_attentions) if self.config.output_attentions else None

        return TFSeq2SeqLMOutput(
            logits=output.logits,
            past_key_values=pkv,
            decoder_hidden_states=dec_hs,
            decoder_attentions=dec_attns,
            cross_attentions=cross_attns,
            encoder_last_hidden_state=output.encoder_last_hidden_state,
            encoder_hidden_states=enc_hs,
            encoder_attentions=enc_attns,
        )

    def prepare_inputs_for_generation(
        self,
        inputs,
        past,
        attention_mask,
        use_cache=None,
        **kwargs,
    ):
        assert past is not None, "past has to be defined for encoder_outputs"

        # first step
        if len(past) < 2:
            encoder_outputs, past_key_values = past, None
        else:
            encoder_outputs, past_key_values = past[0], past[1]
        if "encoder_hidden_states" in kwargs:
            encoder_outputs = (*encoder_outputs, kwargs["encoder_hidden_states"])
        if "encoder_attentions" in kwargs:
            encoder_outputs = (*encoder_outputs, kwargs["encoder_attentions"])

        # cut decoder_input_ids if past is used
        if past_key_values is not None:
            inputs = inputs[:, -1:]

        return {
            "input_ids": None,  # inputs don't have to be defined, but still need to be passed to make Keras.layer.__call__ happy
            "decoder_input_ids": inputs,  # inputs are the decoder_input_ids
            "past_key_values": past_key_values,
            "encoder_outputs": encoder_outputs,
            "attention_mask": attention_mask,
            "use_cache": use_cache,
        }

    def prepare_decoder_input_ids_from_labels(self, labels: tf.Tensor):
        return self._shift_right(labels)

    def _reorder_cache(self, past, beam_idx) -> Tuple:
        # if decoder past is not included in output
        # speedy decoding is disabled and no need to reorder

        if len(past) < 2:
            logger.warning("You might want to consider setting `use_cache=True` to speed up decoding")
            return past

        decoder_past = past[1]
        past = (past[0],)
        reordered_decoder_past = ()

        for layer_past_states in decoder_past:
            # get the correct batch idx from layer past batch dim
            # batch dim of `past` is at 2nd position
            reordered_layer_past_states = ()
            for layer_past_state in layer_past_states:
                # need to set correct `past` for each of the four key / value states
                reordered_layer_past_states = reordered_layer_past_states + (tf.gather(layer_past_state, beam_idx),)

            assert shape_list(reordered_layer_past_states[0]) == shape_list(layer_past_states[0])
            assert len(reordered_layer_past_states) == len(layer_past_states)

            reordered_decoder_past = reordered_decoder_past + (reordered_layer_past_states,)
        return past + (reordered_decoder_past,)


@add_start_docstrings(
    "The bare T5 Model transformer outputting encoder's raw hidden-states" "without any specific head on top.",
    T5_START_DOCSTRING,
)
class TFT5EncoderModel(TFT5PreTrainedModel):
    def __init__(self, config, *inputs, **kwargs):
        super().__init__(config, *inputs, **kwargs)
        self.shared = TFSharedEmbeddings(config.vocab_size, config.d_model, name="shared")

        # retrieve correct absolute scope for embed token wrapper
        with tf.compat.v1.variable_scope("shared") as shared_abs_scope_name:
            pass
        # Wraps layer to avoid problems with weight restoring and ensuring we're in the correct TF scope.
        embed_tokens = TFWrappedEmbeddings(self.shared, abs_scope_name=shared_abs_scope_name)

        encoder_config = copy.deepcopy(config)
        encoder_config.use_cache = False
        self.encoder = TFT5MainLayer(encoder_config, embed_tokens, name="encoder")

    def get_encoder(self):
        return self.encoder

    @add_start_docstrings_to_model_forward(T5_ENCODER_INPUTS_DOCSTRING)
    @replace_return_docstrings(output_type=TFBaseModelOutput, config_class=_CONFIG_FOR_DOC)
    def call(
        self,
        input_ids,
        attention_mask=None,
        head_mask=None,
        inputs_embeds=None,
        output_attentions=None,
        output_hidden_states=None,
        return_dict=None,
        training=False,
        **kwargs,
    ):
        r"""
        Returns:

        Examples:

        ```python
        >>> from transformers import T5Tokenizer, TFT5EncoderModel

        >>> tokenizer = T5Tokenizer.from_pretrained("t5-small")
        >>> model = TFT5EncoderModel.from_pretrained("t5-small")

        >>> input_ids = tokenizer(
        ...     "Studies have been shown that owning a dog is good for you", return_tensors="tf"
        >>> ).input_ids  # Batch size 1
        >>> outputs = model(input_ids)
        ```"""
        inputs = input_processing(
            func=self.call,
            config=self.config,
            input_ids=input_ids,
            attention_mask=attention_mask,
            head_mask=head_mask,
            inputs_embeds=inputs_embeds,
            output_attentions=output_attentions,
            output_hidden_states=output_hidden_states,
            return_dict=return_dict,
            training=training,
            kwargs_call=kwargs,
        )

        encoder_outputs = self.encoder(
            input_ids,
            attention_mask=inputs["attention_mask"],
            encoder_hidden_states=None,
            encoder_attention_mask=None,
            inputs_embeds=inputs["inputs_embeds"],
            head_mask=head_mask,
            past_key_values=None,
            use_cache=False,
            output_attentions=inputs["output_attentions"],
            output_hidden_states=inputs["output_hidden_states"],
            return_dict=inputs["return_dict"],
            training=inputs["training"],
        )

        if not inputs["return_dict"]:
            return encoder_outputs

        return TFBaseModelOutput(
            last_hidden_state=encoder_outputs.last_hidden_state,
            hidden_states=encoder_outputs.hidden_states,
            attentions=encoder_outputs.attentions,
        )

    # Copied from transformers.models.distilbert.modeling_tf_distilbert.TFDistilBertModel.serving_output
    def serving_output(self, output):
        hs = tf.convert_to_tensor(output.hidden_states) if self.config.output_hidden_states else None
        attns = tf.convert_to_tensor(output.attentions) if self.config.output_attentions else None

        return TFBaseModelOutput(last_hidden_state=output.last_hidden_state, hidden_states=hs, attentions=attns)<|MERGE_RESOLUTION|>--- conflicted
+++ resolved
@@ -94,17 +94,10 @@
     def __init__(self, config, **kwargs):
         super().__init__(**kwargs)
         wi_initializer = tf.keras.initializers.RandomNormal(
-<<<<<<< HEAD
-            mean=0, stddev=config.initializer_factor * (config.d_model ** -0.5)
-        )
-        wo_initializer = tf.keras.initializers.RandomNormal(
-            mean=0, stddev=config.initializer_factor * (config.d_ff ** -0.5)
-=======
             mean=0, stddev=config.initializer_factor * (config.d_model**-0.5)
         )
         wo_initializer = tf.keras.initializers.RandomNormal(
             mean=0, stddev=config.initializer_factor * (config.d_ff**-0.5)
->>>>>>> bfa65467
         )
         self.wi = tf.keras.layers.Dense(
             config.d_ff, use_bias=False, name="wi", kernel_initializer=wi_initializer
@@ -127,17 +120,10 @@
     def __init__(self, config, **kwargs):
         super().__init__(**kwargs)
         wi_initializer = tf.keras.initializers.RandomNormal(
-<<<<<<< HEAD
-            mean=0, stddev=config.initializer_factor * (config.d_model ** -0.5)
-        )
-        wo_initializer = tf.keras.initializers.RandomNormal(
-            mean=0, stddev=config.initializer_factor * (config.d_ff ** -0.5)
-=======
             mean=0, stddev=config.initializer_factor * (config.d_model**-0.5)
         )
         wo_initializer = tf.keras.initializers.RandomNormal(
             mean=0, stddev=config.initializer_factor * (config.d_ff**-0.5)
->>>>>>> bfa65467
         )
         self.wi_0 = tf.keras.layers.Dense(
             config.d_ff, use_bias=False, name="wi_0", kernel_initializer=wi_initializer
@@ -203,18 +189,6 @@
             mean=0, stddev=config.initializer_factor * ((self.inner_dim * self.key_value_proj_dim) ** -0.5)
         )
         k_initializer = tf.keras.initializers.RandomNormal(
-<<<<<<< HEAD
-            mean=0, stddev=config.initializer_factor * (self.inner_dim ** -0.5)
-        )
-        v_initializer = tf.keras.initializers.RandomNormal(
-            mean=0, stddev=config.initializer_factor * (self.inner_dim ** -0.5)
-        )
-        o_initializer = tf.keras.initializers.RandomNormal(
-            mean=0, stddev=config.initializer_factor * (self.inner_dim ** -0.5)
-        )
-        self.relative_attention_bias_initializer = tf.keras.initializers.RandomNormal(
-            mean=0, stddev=config.initializer_factor * (self.inner_dim ** -0.5)
-=======
             mean=0, stddev=config.initializer_factor * (self.inner_dim**-0.5)
         )
         v_initializer = tf.keras.initializers.RandomNormal(
@@ -225,7 +199,6 @@
         )
         self.relative_attention_bias_initializer = tf.keras.initializers.RandomNormal(
             mean=0, stddev=config.initializer_factor * (self.inner_dim**-0.5)
->>>>>>> bfa65467
         )
 
         self.q = tf.keras.layers.Dense(
