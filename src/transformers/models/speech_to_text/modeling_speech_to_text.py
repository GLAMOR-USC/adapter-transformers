# coding=utf-8
# Copyright 2021 The Fairseq Authors and The HuggingFace Inc. team. All rights reserved.
#
# Licensed under the Apache License, Version 2.0 (the "License");
# you may not use this file except in compliance with the License.
# You may obtain a copy of the License at
#
#     http://www.apache.org/licenses/LICENSE-2.0
#
# Unless required by applicable law or agreed to in writing, software
# distributed under the License is distributed on an "AS IS" BASIS,
# WITHOUT WARRANTIES OR CONDITIONS OF ANY KIND, either express or implied.
# See the License for the specific language governing permissions and
# limitations under the License.
""" PyTorch Speech2Text model."""


import math
import random
from typing import Optional, Tuple

import torch
from torch import nn
from torch.nn import CrossEntropyLoss

from ...activations import ACT2FN
<<<<<<< HEAD
from ...file_utils import add_start_docstrings, add_start_docstrings_to_model_forward, replace_return_docstrings
=======
>>>>>>> d10c30df
from ...modeling_outputs import (
    BaseModelOutput,
    BaseModelOutputWithPastAndCrossAttentions,
    Seq2SeqLMOutput,
    Seq2SeqModelOutput,
)
from ...modeling_utils import PreTrainedModel
from ...utils import add_start_docstrings, add_start_docstrings_to_model_forward, logging, replace_return_docstrings
from .configuration_speech_to_text import Speech2TextConfig


logger = logging.get_logger(__name__)

_CONFIG_FOR_DOC = "Speech2TextConfig"


SPEECH_TO_TEXT_PRETRAINED_MODEL_ARCHIVE_LIST = [
    "facebook/s2t-small-librispeech-asr",
    # See all Speech2Text models at https://huggingface.co/models?filter=speech_to_text
]


# Copied from transformers.models.bart.modeling_bart.shift_tokens_right
def shift_tokens_right(input_ids: torch.Tensor, pad_token_id: int, decoder_start_token_id: int):
    """
    Shift input ids one token to the right.
    """
    shifted_input_ids = input_ids.new_zeros(input_ids.shape)
    shifted_input_ids[:, 1:] = input_ids[:, :-1].clone()
    shifted_input_ids[:, 0] = decoder_start_token_id

    if pad_token_id is None:
        raise ValueError("self.model.config.pad_token_id has to be defined.")
    # replace possible -100 values in labels by `pad_token_id`
    shifted_input_ids.masked_fill_(shifted_input_ids == -100, pad_token_id)

    return shifted_input_ids


# Copied from transformers.models.bart.modeling_bart._make_causal_mask
def _make_causal_mask(input_ids_shape: torch.Size, dtype: torch.dtype, past_key_values_length: int = 0):
    """
    Make causal mask used for bi-directional self-attention.
    """
    bsz, tgt_len = input_ids_shape
    mask = torch.full((tgt_len, tgt_len), float("-inf"))
    mask_cond = torch.arange(mask.size(-1))
    mask.masked_fill_(mask_cond < (mask_cond + 1).view(mask.size(-1), 1), 0)
    mask = mask.to(dtype)

    if past_key_values_length > 0:
        mask = torch.cat([torch.zeros(tgt_len, past_key_values_length, dtype=dtype), mask], dim=-1)
    return mask[None, None, :, :].expand(bsz, 1, tgt_len, tgt_len + past_key_values_length)


# Copied from transformers.models.bart.modeling_bart._expand_mask
def _expand_mask(mask: torch.Tensor, dtype: torch.dtype, tgt_len: Optional[int] = None):
    """
    Expands attention_mask from `[bsz, seq_len]` to `[bsz, 1, tgt_seq_len, src_seq_len]`.
    """
    bsz, src_len = mask.size()
    tgt_len = tgt_len if tgt_len is not None else src_len

    expanded_mask = mask[:, None, None, :].expand(bsz, 1, tgt_len, src_len).to(dtype)

    inverted_mask = 1.0 - expanded_mask

    return inverted_mask.masked_fill(inverted_mask.bool(), torch.finfo(dtype).min)


class Conv1dSubsampler(nn.Module):
    """
    Convolutional subsampler: a stack of 1D convolution (along temporal dimension) followed by non-linear activation
    via gated linear units (https://arxiv.org/abs/1911.08460)
    """

    def __init__(self, config):
        super(Conv1dSubsampler, self).__init__()
        self.config = config
        self.num_layers = config.num_conv_layers
        self.in_channels = config.input_feat_per_channel * config.input_channels
        self.mid_channels = config.conv_channels
        self.out_channels = config.d_model
        self.kernel_sizes = config.conv_kernel_sizes

        self.conv_layers = nn.ModuleList(
            nn.Conv1d(
                self.in_channels if i == 0 else self.mid_channels // 2,
                self.mid_channels if i < self.num_layers - 1 else self.out_channels * 2,
                kernel_size=k,
                stride=2,
                padding=k // 2,
            )
            for i, k in enumerate(self.kernel_sizes)
        )

    def forward(self, input_features):
        hidden_states = input_features.transpose(1, 2).contiguous()  # -> B x (C x D) x T
        for conv in self.conv_layers:
            hidden_states = conv(hidden_states)
            hidden_states = nn.functional.glu(hidden_states, dim=1)
        hidden_states = hidden_states.transpose(1, 2).contiguous()  # -> T x B x (C x D)
        return hidden_states


class Speech2TextSinusoidalPositionalEmbedding(nn.Module):
    """This module produces sinusoidal positional embeddings of any length."""

    def __init__(self, num_positions: int, embedding_dim: int, padding_idx: Optional[int] = None):
        super().__init__()
        self.offset = 2
        self.embedding_dim = embedding_dim
        self.padding_idx = padding_idx
        self.make_weights(num_positions + self.offset, embedding_dim, padding_idx)

    def make_weights(self, num_embeddings: int, embedding_dim: int, padding_idx: Optional[int] = None):
        emb_weights = self.get_embedding(num_embeddings, embedding_dim, padding_idx)
        if hasattr(self, "weights"):
            # in forward put the weights on the correct dtype and device of the param
            emb_weights = emb_weights.to(dtype=self.weights.dtype, device=self.weights.device)

        self.weights = nn.Parameter(emb_weights)
        self.weights.requires_grad = False
        self.weights.detach_()

    @staticmethod
    def get_embedding(num_embeddings: int, embedding_dim: int, padding_idx: Optional[int] = None):
        """
        Build sinusoidal embeddings. This matches the implementation in tensor2tensor, but differs slightly from the
        description in Section 3.5 of "Attention Is All You Need".
        """
        half_dim = embedding_dim // 2
        emb = math.log(10000) / (half_dim - 1)
        emb = torch.exp(torch.arange(half_dim, dtype=torch.float) * -emb)
        emb = torch.arange(num_embeddings, dtype=torch.float).unsqueeze(1) * emb.unsqueeze(0)
        emb = torch.cat([torch.sin(emb), torch.cos(emb)], dim=1).view(num_embeddings, -1)
        if embedding_dim % 2 == 1:
            # zero pad
            emb = torch.cat([emb, torch.zeros(num_embeddings, 1)], dim=1)
        if padding_idx is not None:
            emb[padding_idx, :] = 0
        return emb

    @torch.no_grad()
    def forward(self, input_ids: torch.Tensor, past_key_values_length: int = 0):
        bsz, seq_len = input_ids.size()
        # Create the position ids from the input token ids. Any padded tokens remain padded.
        position_ids = self.create_position_ids_from_input_ids(input_ids, self.padding_idx, past_key_values_length).to(
            input_ids.device
        )

        # expand embeddings if needed
        max_pos = self.padding_idx + 1 + seq_len
        if max_pos > self.weights.size(0):
            self.make_weights(max_pos + self.offset, self.embedding_dim, self.padding_idx)

        return self.weights.index_select(0, position_ids.view(-1)).view(bsz, seq_len, -1).detach()

    def create_position_ids_from_input_ids(
        self, input_ids: torch.Tensor, padding_idx: int, past_key_values_length: Optional[int] = 0
    ):
        """
        Replace non-padding symbols with their position numbers. Position numbers begin at padding_idx+1. Padding
        symbols are ignored. This is modified from fairseq's `utils.make_positions`.

        Args:
            x: torch.Tensor x:
        Returns: torch.Tensor
        """
        # The series of casts and type-conversions here are carefully balanced to both work with ONNX export and XLA.
        mask = input_ids.ne(padding_idx).int()
        incremental_indices = (torch.cumsum(mask, dim=1).type_as(mask) + past_key_values_length) * mask
        return incremental_indices.long() + padding_idx


# Copied from transformers.models.bart.modeling_bart.BartAttention with Bart->Speech2Text
class Speech2TextAttention(nn.Module):
    """Multi-headed attention from 'Attention Is All You Need' paper"""

    def __init__(
        self,
        embed_dim: int,
        num_heads: int,
        dropout: float = 0.0,
        is_decoder: bool = False,
        bias: bool = True,
    ):
        super().__init__()
        self.embed_dim = embed_dim
        self.num_heads = num_heads
        self.dropout = dropout
        self.head_dim = embed_dim // num_heads

        if (self.head_dim * num_heads) != self.embed_dim:
            raise ValueError(
                f"embed_dim must be divisible by num_heads (got `embed_dim`: {self.embed_dim}"
                f" and `num_heads`: {num_heads})."
            )
        self.scaling = self.head_dim**-0.5
        self.is_decoder = is_decoder

        self.k_proj = nn.Linear(embed_dim, embed_dim, bias=bias)
        self.v_proj = nn.Linear(embed_dim, embed_dim, bias=bias)
        self.q_proj = nn.Linear(embed_dim, embed_dim, bias=bias)
        self.out_proj = nn.Linear(embed_dim, embed_dim, bias=bias)

    def _shape(self, tensor: torch.Tensor, seq_len: int, bsz: int):
        return tensor.view(bsz, seq_len, self.num_heads, self.head_dim).transpose(1, 2).contiguous()

    def forward(
        self,
        hidden_states: torch.Tensor,
        key_value_states: Optional[torch.Tensor] = None,
        past_key_value: Optional[Tuple[torch.Tensor]] = None,
        attention_mask: Optional[torch.Tensor] = None,
        layer_head_mask: Optional[torch.Tensor] = None,
        output_attentions: bool = False,
    ) -> Tuple[torch.Tensor, Optional[torch.Tensor], Optional[Tuple[torch.Tensor]]]:
        """Input shape: Batch x Time x Channel"""

        # if key_value_states are provided this layer is used as a cross-attention layer
        # for the decoder
        is_cross_attention = key_value_states is not None

        bsz, tgt_len, _ = hidden_states.size()

        # get query proj
        query_states = self.q_proj(hidden_states) * self.scaling
        # get key, value proj
        if is_cross_attention and past_key_value is not None:
            # reuse k,v, cross_attentions
            key_states = past_key_value[0]
            value_states = past_key_value[1]
        elif is_cross_attention:
            # cross_attentions
            key_states = self._shape(self.k_proj(key_value_states), -1, bsz)
            value_states = self._shape(self.v_proj(key_value_states), -1, bsz)
        elif past_key_value is not None:
            # reuse k, v, self_attention
            key_states = self._shape(self.k_proj(hidden_states), -1, bsz)
            value_states = self._shape(self.v_proj(hidden_states), -1, bsz)
            key_states = torch.cat([past_key_value[0], key_states], dim=2)
            value_states = torch.cat([past_key_value[1], value_states], dim=2)
        else:
            # self_attention
            key_states = self._shape(self.k_proj(hidden_states), -1, bsz)
            value_states = self._shape(self.v_proj(hidden_states), -1, bsz)

        if self.is_decoder:
            # if cross_attention save Tuple(torch.Tensor, torch.Tensor) of all cross attention key/value_states.
            # Further calls to cross_attention layer can then reuse all cross-attention
            # key/value_states (first "if" case)
            # if uni-directional self-attention (decoder) save Tuple(torch.Tensor, torch.Tensor) of
            # all previous decoder key/value_states. Further calls to uni-directional self-attention
            # can concat previous decoder key/value_states to current projected key/value_states (third "elif" case)
            # if encoder bi-directional self-attention `past_key_value` is always `None`
            past_key_value = (key_states, value_states)

        proj_shape = (bsz * self.num_heads, -1, self.head_dim)
        query_states = self._shape(query_states, tgt_len, bsz).view(*proj_shape)
        key_states = key_states.view(*proj_shape)
        value_states = value_states.view(*proj_shape)

        src_len = key_states.size(1)
        attn_weights = torch.bmm(query_states, key_states.transpose(1, 2))

        if attn_weights.size() != (bsz * self.num_heads, tgt_len, src_len):
            raise ValueError(
                f"Attention weights should be of size {(bsz * self.num_heads, tgt_len, src_len)}, but is {attn_weights.size()}"
            )

        if attention_mask is not None:
            if attention_mask.size() != (bsz, 1, tgt_len, src_len):
                raise ValueError(
                    f"Attention mask should be of size {(bsz, 1, tgt_len, src_len)}, but is {attention_mask.size()}"
                )
            attn_weights = attn_weights.view(bsz, self.num_heads, tgt_len, src_len) + attention_mask
            attn_weights = attn_weights.view(bsz * self.num_heads, tgt_len, src_len)

        attn_weights = nn.functional.softmax(attn_weights, dim=-1)

        if layer_head_mask is not None:
            if layer_head_mask.size() != (self.num_heads,):
                raise ValueError(
                    f"Head mask for a single layer should be of size {(self.num_heads,)}, but is {layer_head_mask.size()}"
                )
            attn_weights = layer_head_mask.view(1, -1, 1, 1) * attn_weights.view(bsz, self.num_heads, tgt_len, src_len)
            attn_weights = attn_weights.view(bsz * self.num_heads, tgt_len, src_len)

        if output_attentions:
            # this operation is a bit awkward, but it's required to
            # make sure that attn_weights keeps its gradient.
            # In order to do so, attn_weights have to be reshaped
            # twice and have to be reused in the following
            attn_weights_reshaped = attn_weights.view(bsz, self.num_heads, tgt_len, src_len)
            attn_weights = attn_weights_reshaped.view(bsz * self.num_heads, tgt_len, src_len)
        else:
            attn_weights_reshaped = None

        attn_probs = nn.functional.dropout(attn_weights, p=self.dropout, training=self.training)

        attn_output = torch.bmm(attn_probs, value_states)

        if attn_output.size() != (bsz * self.num_heads, tgt_len, self.head_dim):
            raise ValueError(
                f"`attn_output` should be of size {(bsz, self.num_heads, tgt_len, self.head_dim)}, but is {attn_output.size()}"
            )

        attn_output = attn_output.view(bsz, self.num_heads, tgt_len, self.head_dim)
        attn_output = attn_output.transpose(1, 2)

        # Use the `embed_dim` from the config (stored in the class) rather than `hidden_state` because `attn_output` can be
        # partitioned aross GPUs when using tensor-parallelism.
        attn_output = attn_output.reshape(bsz, tgt_len, self.embed_dim)

        attn_output = self.out_proj(attn_output)

        return attn_output, attn_weights_reshaped, past_key_value


class Speech2TextEncoderLayer(nn.Module):
    def __init__(self, config: Speech2TextConfig):
        super().__init__()
        self.embed_dim = config.d_model
        self.self_attn = Speech2TextAttention(
            embed_dim=self.embed_dim,
            num_heads=config.encoder_attention_heads,
            dropout=config.attention_dropout,
        )
        self.self_attn_layer_norm = nn.LayerNorm(self.embed_dim)
        self.dropout = config.dropout
        self.activation_fn = ACT2FN[config.activation_function]
        self.activation_dropout = config.activation_dropout
        self.fc1 = nn.Linear(self.embed_dim, config.encoder_ffn_dim)
        self.fc2 = nn.Linear(config.encoder_ffn_dim, self.embed_dim)
        self.final_layer_norm = nn.LayerNorm(self.embed_dim)

    def forward(
        self,
        hidden_states: torch.Tensor,
        attention_mask: torch.Tensor,
        layer_head_mask: torch.Tensor,
        output_attentions: bool = False,
    ):
        """
        Args:
            hidden_states (`torch.FloatTensor`): input to the layer of shape `(seq_len, batch, embed_dim)`
            attention_mask (`torch.FloatTensor`): attention mask of size
                `(batch, 1, tgt_len, src_len)` where padding elements are indicated by very large negative values.
            layer_head_mask (`torch.FloatTensor`): mask for attention heads in a given layer of size
                `(config.encoder_attention_heads,)`.
            output_attentions (`bool`, *optional*):
                Whether or not to return the attentions tensors of all attention layers. See `attentions` under
                returned tensors for more detail.
        """
        residual = hidden_states
        hidden_states = self.self_attn_layer_norm(hidden_states)
        hidden_states, attn_weights, _ = self.self_attn(
            hidden_states=hidden_states,
            attention_mask=attention_mask,
            layer_head_mask=layer_head_mask,
            output_attentions=output_attentions,
        )
        hidden_states = nn.functional.dropout(hidden_states, p=self.dropout, training=self.training)
        hidden_states = residual + hidden_states

        residual = hidden_states
        hidden_states = self.final_layer_norm(hidden_states)
        hidden_states = self.activation_fn(self.fc1(hidden_states))
        hidden_states = nn.functional.dropout(hidden_states, p=self.activation_dropout, training=self.training)
        hidden_states = self.fc2(hidden_states)
        hidden_states = nn.functional.dropout(hidden_states, p=self.dropout, training=self.training)
        hidden_states = residual + hidden_states

        if hidden_states.dtype == torch.float16 and (
            torch.isinf(hidden_states).any() or torch.isnan(hidden_states).any()
        ):
            clamp_value = torch.finfo(hidden_states.dtype).max - 1000
            hidden_states = torch.clamp(hidden_states, min=-clamp_value, max=clamp_value)

        outputs = (hidden_states,)

        if output_attentions:
            outputs += (attn_weights,)

        return outputs


class Speech2TextDecoderLayer(nn.Module):
    def __init__(self, config: Speech2TextConfig):
        super().__init__()
        self.embed_dim = config.d_model

        self.self_attn = Speech2TextAttention(
            embed_dim=self.embed_dim,
            num_heads=config.decoder_attention_heads,
            dropout=config.attention_dropout,
            is_decoder=True,
        )
        self.dropout = config.dropout
        self.activation_fn = ACT2FN[config.activation_function]
        self.activation_dropout = config.activation_dropout

        self.self_attn_layer_norm = nn.LayerNorm(self.embed_dim)
        self.encoder_attn = Speech2TextAttention(
            self.embed_dim,
            config.decoder_attention_heads,
            dropout=config.attention_dropout,
            is_decoder=True,
        )
        self.encoder_attn_layer_norm = nn.LayerNorm(self.embed_dim)
        self.fc1 = nn.Linear(self.embed_dim, config.decoder_ffn_dim)
        self.fc2 = nn.Linear(config.decoder_ffn_dim, self.embed_dim)
        self.final_layer_norm = nn.LayerNorm(self.embed_dim)

    def forward(
        self,
        hidden_states: torch.Tensor,
        attention_mask: Optional[torch.Tensor] = None,
        encoder_hidden_states: Optional[torch.Tensor] = None,
        encoder_attention_mask: Optional[torch.Tensor] = None,
        layer_head_mask: Optional[torch.Tensor] = None,
        cross_attn_layer_head_mask: Optional[torch.Tensor] = None,
        past_key_value: Optional[Tuple[torch.Tensor]] = None,
        output_attentions: Optional[bool] = False,
        use_cache: Optional[bool] = True,
    ):
        """
        Args:
            hidden_states (`torch.FloatTensor`): input to the layer of shape `(seq_len, batch, embed_dim)`
            attention_mask (`torch.FloatTensor`): attention mask of size
                `(batch, 1, tgt_len, src_len)` where padding elements are indicated by very large negative values.
            encoder_hidden_states (`torch.FloatTensor`):
                cross attention input to the layer of shape `(seq_len, batch, embed_dim)`
            encoder_attention_mask (`torch.FloatTensor`): encoder attention mask of size
                `(batch, 1, tgt_len, src_len)` where padding elements are indicated by very large negative values.
            layer_head_mask (`torch.FloatTensor`): mask for attention heads in a given layer of size
                `(encoder_attention_heads,)`.
            cross_attn_layer_head_mask (`torch.FloatTensor`): mask for cross-attention heads in a given layer of
                size *(decoder_attention_heads,)*.
            past_key_value (`Tuple(torch.FloatTensor)`): cached past key and value projection states
            output_attentions (`bool`, *optional*):
                Whether or not to return the attentions tensors of all attention layers. See `attentions` under
                returned tensors for more detail.
        """
        residual = hidden_states
        hidden_states = self.self_attn_layer_norm(hidden_states)

        # Self Attention
        # decoder uni-directional self-attention cached key/values tuple is at positions 1,2
        self_attn_past_key_value = past_key_value[:2] if past_key_value is not None else None
        # add present self-attn cache to positions 1,2 of present_key_value tuple
        hidden_states, self_attn_weights, present_key_value = self.self_attn(
            hidden_states=hidden_states,
            past_key_value=self_attn_past_key_value,
            attention_mask=attention_mask,
            layer_head_mask=layer_head_mask,
            output_attentions=output_attentions,
        )
        hidden_states = nn.functional.dropout(hidden_states, p=self.dropout, training=self.training)
        hidden_states = residual + hidden_states

        # Cross-Attention Block
        cross_attn_present_key_value = None
        cross_attn_weights = None
        if encoder_hidden_states is not None:
            residual = hidden_states
            hidden_states = self.encoder_attn_layer_norm(hidden_states)

            # cross_attn cached key/values tuple is at positions 3,4 of present_key_value tuple
            cross_attn_past_key_value = past_key_value[-2:] if past_key_value is not None else None
            hidden_states, cross_attn_weights, cross_attn_present_key_value = self.encoder_attn(
                hidden_states=hidden_states,
                key_value_states=encoder_hidden_states,
                attention_mask=encoder_attention_mask,
                layer_head_mask=cross_attn_layer_head_mask,
                past_key_value=cross_attn_past_key_value,
                output_attentions=output_attentions,
            )
            hidden_states = nn.functional.dropout(hidden_states, p=self.dropout, training=self.training)
            hidden_states = residual + hidden_states

            # add cross-attn to positions 3,4 of present_key_value tuple
            present_key_value = present_key_value + cross_attn_present_key_value

        # Fully Connected
        residual = hidden_states
        hidden_states = self.final_layer_norm(hidden_states)
        hidden_states = self.activation_fn(self.fc1(hidden_states))
        hidden_states = nn.functional.dropout(hidden_states, p=self.activation_dropout, training=self.training)
        hidden_states = self.fc2(hidden_states)
        hidden_states = nn.functional.dropout(hidden_states, p=self.dropout, training=self.training)
        hidden_states = residual + hidden_states

        outputs = (hidden_states,)

        if output_attentions:
            outputs += (self_attn_weights, cross_attn_weights)

        if use_cache:
            outputs += (present_key_value,)

        return outputs


class Speech2TextPreTrainedModel(PreTrainedModel):
    config_class = Speech2TextConfig
    base_model_prefix = "model"
    main_input_name = "input_features"
    supports_gradient_checkpointing = True

    def _init_weights(self, module):
        std = self.config.init_std
        if isinstance(module, (nn.Linear, nn.Conv1d)):
            module.weight.data.normal_(mean=0.0, std=std)
            if module.bias is not None:
                module.bias.data.zero_()
        elif isinstance(module, nn.Embedding):
            module.weight.data.normal_(mean=0.0, std=std)
            if module.padding_idx is not None:
                module.weight.data[module.padding_idx].zero_()

    def _set_gradient_checkpointing(self, module, value=False):
        if isinstance(module, (Speech2TextDecoder, Speech2TextEncoder)):
            module.gradient_checkpointing = value

    def _get_feat_extract_output_lengths(self, input_lengths: torch.LongTensor):
        """
        Computes the output length of the convolutional layers
        """
        for i in range(self.config.num_conv_layers):
            input_lengths = (input_lengths - 1) // 2 + 1

        return input_lengths

    def _get_feature_vector_attention_mask(self, feature_vector_length, attention_mask):
        # generate creates 3D attention mask, because of the shape of input_features
        # convert it to 2D if thats the case
        if len(attention_mask.shape) > 2:
            attention_mask = attention_mask[:, :, -1]

        subsampled_lengths = self._get_feat_extract_output_lengths(attention_mask.sum(-1))
        bsz = attention_mask.size()[0]
        attention_mask = torch.zeros(
            (bsz, feature_vector_length), dtype=attention_mask.dtype, device=attention_mask.device
        )

        # these two operations makes sure that all values
        # before the output lengths indices are attended to
        attention_mask[(torch.arange(bsz, device=attention_mask.device), subsampled_lengths - 1)] = 1
        attention_mask = attention_mask.flip([-1]).cumsum(-1).flip([-1]).long()
        return attention_mask


SPEECH_TO_TEXT_START_DOCSTRING = r"""
    This model inherits from [`PreTrainedModel`]. Check the superclass documentation for the generic methods the
    library implements for all its model (such as downloading or saving, resizing the input embeddings, pruning heads
    etc.)

    This model is also a PyTorch [torch.nn.Module](https://pytorch.org/docs/stable/nn.html#torch.nn.Module) subclass.
    Use it as a regular PyTorch Module and refer to the PyTorch documentation for all matter related to general usage
    and behavior.

    Parameters:
        config ([`Speech2TextConfig`]):
            Model configuration class with all the parameters of the model. Initializing with a config file does not
            load the weights associated with the model, only the configuration. Check out the
            [`~PreTrainedModel.from_pretrained`] method to load the model weights.
"""

SPEECH_TO_TEXT_INPUTS_DOCSTRING = r"""
    Args:
        input_features (`torch.LongTensor` of shape `(batch_size, sequence_length, feature_size)`):
            Float values of fbank features extracted from the raw speech waveform. Raw speech waveform can be obtained
            by loading a `.flac` or `.wav` audio file into an array of type `List[float]` or a `numpy.ndarray`, *e.g.*
            via the soundfile library (`pip install soundfile`). To prepare the array into `input_features`, the
            [`Speech2TextTokenizer`] should be used for extracting the fbank features, padding and conversion into a
            tensor of type `torch.FloatTensor`. See [`~Speech2TextTokenizer.__call__`]
        attention_mask (`torch.Tensor` of shape `(batch_size, sequence_length)`, *optional*):
            Mask to avoid performing convolution and attention on padding token indices. Mask values selected in `[0,
            1]`:

            - 1 for tokens that are **not masked**,
            - 0 for tokens that are **masked**.

            [What are attention masks?](../glossary#attention-mask)
        decoder_input_ids (`torch.LongTensor` of shape `(batch_size, target_sequence_length)`, *optional*):
            Indices of decoder input sequence tokens in the vocabulary.

            Indices can be obtained using [`SpeechToTextTokenizer`]. See [`PreTrainedTokenizer.encode`] and
            [`PreTrainedTokenizer.__call__`] for details.

            [What are decoder input IDs?](../glossary#decoder-input-ids)

            SpeechToText uses the `eos_token_id` as the starting token for `decoder_input_ids` generation. If
            `past_key_values` is used, optionally only the last `decoder_input_ids` have to be input (see
            `past_key_values`).
        decoder_attention_mask (`torch.LongTensor` of shape `(batch_size, target_sequence_length)`, *optional*):
            Default behavior: generate a tensor that ignores pad tokens in `decoder_input_ids`. Causal mask will also
            be used by default.

            If you want to change padding behavior, you should read [`modeling_speech_to_text._prepare_decoder_inputs`]
            and modify to your needs. See diagram 1 in [the paper](https://arxiv.org/abs/1910.13461) for more
            information on the default strategy.
        head_mask (`torch.Tensor` of shape `(encoder_layers, encoder_attention_heads)`, *optional*):
            Mask to nullify selected heads of the attention modules in the encoder. Mask values selected in `[0, 1]`:

            - 1 indicates the head is **not masked**,
            - 0 indicates the head is **masked**.

        decoder_head_mask (`torch.Tensor` of shape `(decoder_layers, decoder_attention_heads)`, *optional*):
            Mask to nullify selected heads of the attention modules in the decoder. Mask values selected in `[0, 1]`:

            - 1 indicates the head is **not masked**,
            - 0 indicates the head is **masked**.

        cross_attn_head_mask (`torch.Tensor` of shape `(decoder_layers, decoder_attention_heads)`, *optional*):
            Mask to nullify selected heads of the cross-attention modules. Mask values selected in `[0, 1]`:

            - 1 indicates the head is **not masked**,
            - 0 indicates the head is **masked**.

        encoder_outputs (`tuple(tuple(torch.FloatTensor)`, *optional*):
            Tuple consists of (`last_hidden_state`, *optional*: `hidden_states`, *optional*: `attentions`)
            `last_hidden_state` of shape `(batch_size, sequence_length, hidden_size)`, *optional*) is a sequence of
            hidden-states at the output of the last layer of the encoder. Used in the cross-attention of the decoder.
        past_key_values (`tuple(tuple(torch.FloatTensor))`, *optional*, returned when `use_cache=True` is passed or when `config.use_cache=True`):
            Tuple of `tuple(torch.FloatTensor)` of length `config.n_layers`, with each tuple having 2 tensors of shape
            `(batch_size, num_heads, sequence_length, embed_size_per_head)`) and 2 additional tensors of shape
            `(batch_size, num_heads, encoder_sequence_length, embed_size_per_head)`.

            Contains pre-computed hidden-states (key and values in the self-attention blocks and in the cross-attention
            blocks) that can be used (see `past_key_values` input) to speed up sequential decoding.

            If `past_key_values` are used, the user can optionally input only the last `decoder_input_ids` (those that
            don't have their past key value states given to this model) of shape `(batch_size, 1)` instead of all
            ``decoder_input_ids``` of shape `(batch_size, sequence_length)`. decoder_inputs_embeds (`torch.FloatTensor`
            of shape `(batch_size, target_sequence_length, hidden_size)`, *optional*): Optionally, instead of passing
            `decoder_input_ids` you can choose to directly pass an embedded representation. If `past_key_values` is
            used, optionally only the last `decoder_inputs_embeds` have to be input (see `past_key_values`). This is
            useful if you want more control over how to convert `decoder_input_ids` indices into associated vectors
            than the model's internal embedding lookup matrix.

            If `decoder_input_ids` and `decoder_inputs_embeds` are both unset, `decoder_inputs_embeds` takes the value
            of `inputs_embeds`.
        use_cache (`bool`, *optional*):
            If set to `True`, `past_key_values` key value states are returned and can be used to speed up decoding (see
            `past_key_values`).
        output_attentions (`bool`, *optional*):
            Whether or not to return the attentions tensors of all attention layers. See `attentions` under returned
            tensors for more detail.
        output_hidden_states (`bool`, *optional*):
            Whether or not to return the hidden states of all layers. See `hidden_states` under returned tensors for
            more detail.
        return_dict (`bool`, *optional*):
            Whether or not to return a [`~utils.ModelOutput`] instead of a plain tuple.
"""


class Speech2TextEncoder(Speech2TextPreTrainedModel):
    """
    Transformer encoder consisting of *config.encoder_layers* self attention layers. Each layer is a
    [`Speech2TextEncoderLayer`].

    Args:
        config: Speech2TextConfig
        embed_tokens (nn.Embedding): output embedding
    """

    def __init__(self, config: Speech2TextConfig):
        super().__init__(config)

        self.dropout = config.dropout
        self.layerdrop = config.encoder_layerdrop

        embed_dim = config.d_model
        self.padding_idx = config.pad_token_id
        self.max_source_positions = config.max_source_positions
        self.embed_scale = math.sqrt(embed_dim) if config.scale_embedding else 1.0

        self.conv = Conv1dSubsampler(config)

        self.embed_positions = Speech2TextSinusoidalPositionalEmbedding(
            self.max_source_positions,
            embed_dim,
            self.padding_idx,
        )
        self.layers = nn.ModuleList([Speech2TextEncoderLayer(config) for _ in range(config.encoder_layers)])
        self.layer_norm = nn.LayerNorm(config.d_model)

        self.gradient_checkpointing = False
        # Initialize weights and apply final processing
        self.post_init()

    def forward(
        self,
        input_features,
        attention_mask=None,
        head_mask=None,
        output_attentions=None,
        output_hidden_states=None,
        return_dict=None,
    ):
        r"""
        Args:
            input_features (`torch.LongTensor` of shape `(batch_size, sequence_length, feature_size)`):
                Float values of fbank features extracted from the raw speech waveform. Raw speech waveform can be
                obtained by loading a `.flac` or `.wav` audio file into an array of type `List[float]` or a
                `numpy.ndarray`, *e.g.* via the soundfile library (`pip install soundfile`). To prepare the array into
                `input_features`, the [`Speech2TextTokenizer`] should be used for extracting the fbank features,
                padding and conversion into a tensor of type `torch.FloatTensor`. See
                [`~Speech2TextTokenizer.__call__`]
            attention_mask (`torch.Tensor` of shape `(batch_size, sequence_length)`, *optional*):
                Mask to avoid performing convolution and attention on padding token indices. Mask values selected in
                `[0, 1]`:

                - 1 for tokens that are **not masked**,
                - 0 for tokens that are **masked**.

                [What are attention masks?](../glossary#attention-mask)
            head_mask (`torch.Tensor` of shape `(encoder_layers, encoder_attention_heads)`, *optional*):
                Mask to nullify selected heads of the attention modules. Mask values selected in `[0, 1]`:

                - 1 indicates the head is **not masked**,
                - 0 indicates the head is **masked**.

            output_attentions (`bool`, *optional*):
                Whether or not to return the attentions tensors of all attention layers. See `attentions` under
                returned tensors for more detail.
            output_hidden_states (`bool`, *optional*):
                Whether or not to return the hidden states of all layers. See `hidden_states` under returned tensors
                for more detail.
            return_dict (`bool`, *optional*):
                Whether or not to return a [`~utils.ModelOutput`] instead of a plain tuple.
        """
        output_attentions = output_attentions if output_attentions is not None else self.config.output_attentions
        output_hidden_states = (
            output_hidden_states if output_hidden_states is not None else self.config.output_hidden_states
        )
        return_dict = return_dict if return_dict is not None else self.config.use_return_dict
        inputs_embeds = self.conv(input_features)
        inputs_embeds = self.embed_scale * inputs_embeds

        # subsample attention mask if necessary
        if attention_mask is not None:
            attention_mask = self._get_feature_vector_attention_mask(inputs_embeds.shape[1], attention_mask)
            padding_mask = attention_mask.ne(1).long()
        else:
            padding_mask = torch.zeros(inputs_embeds.shape[:2], dtype=torch.long, device=inputs_embeds.device)

        embed_pos = self.embed_positions(padding_mask)

        hidden_states = inputs_embeds + embed_pos
        hidden_states = nn.functional.dropout(hidden_states, p=self.dropout, training=self.training)

        # expand attention_mask
        if attention_mask is not None:
            # [bsz, seq_len] -> [bsz, 1, tgt_seq_len, src_seq_len]
            attention_mask = _expand_mask(attention_mask, inputs_embeds.dtype)

        encoder_states = () if output_hidden_states else None
        all_attentions = () if output_attentions else None

        # check if head_mask has a correct number of layers specified if desired
        if head_mask is not None:
            assert head_mask.size()[0] == (
                len(self.layers)
            ), f"The head_mask should be specified for {len(self.layers)} layers, but it is for {head_mask.size()[0]}."

        for idx, encoder_layer in enumerate(self.layers):
            if output_hidden_states:
                encoder_states = encoder_states + (hidden_states,)
            # add LayerDrop (see https://arxiv.org/abs/1909.11556 for description)
            dropout_probability = random.uniform(0, 1)
            if self.training and (dropout_probability < self.layerdrop):  # skip the layer
                layer_outputs = (None, None)
            else:
                if self.gradient_checkpointing and self.training:

                    def create_custom_forward(module):
                        def custom_forward(*inputs):
                            return module(*inputs, output_attentions)

                        return custom_forward

                    layer_outputs = torch.utils.checkpoint.checkpoint(
                        create_custom_forward(encoder_layer),
                        hidden_states,
                        attention_mask,
                        (head_mask[idx] if head_mask is not None else None),
                    )
                else:
                    layer_outputs = encoder_layer(
                        hidden_states,
                        attention_mask,
                        layer_head_mask=(head_mask[idx] if head_mask is not None else None),
                        output_attentions=output_attentions,
                    )

                hidden_states = layer_outputs[0]

            if output_attentions:
                all_attentions = all_attentions + (layer_outputs[1],)

        hidden_states = self.layer_norm(hidden_states)
        if output_hidden_states:
            encoder_states = encoder_states + (hidden_states,)

        if not return_dict:
            return tuple(v for v in [hidden_states, encoder_states, all_attentions] if v is not None)
        return BaseModelOutput(
            last_hidden_state=hidden_states, hidden_states=encoder_states, attentions=all_attentions
        )


class Speech2TextDecoder(Speech2TextPreTrainedModel):
    """
    Transformer decoder consisting of *config.decoder_layers* layers. Each layer is a [`Speech2TextDecoderLayer`]

    Args:
        config: Speech2TextConfig
        embed_tokens (nn.Embedding): output embedding
    """

    def __init__(self, config: Speech2TextConfig):
        super().__init__(config)
        self.dropout = config.dropout
        self.layerdrop = config.decoder_layerdrop
        self.padding_idx = config.pad_token_id
        self.max_target_positions = config.max_target_positions
        self.embed_scale = math.sqrt(config.d_model) if config.scale_embedding else 1.0

        self.embed_tokens = nn.Embedding(config.vocab_size, config.d_model, self.padding_idx)

        self.embed_positions = Speech2TextSinusoidalPositionalEmbedding(
            self.max_target_positions,
            config.d_model,
            self.padding_idx,
        )

        self.layers = nn.ModuleList([Speech2TextDecoderLayer(config) for _ in range(config.decoder_layers)])

        self.layer_norm = nn.LayerNorm(config.d_model)

        self.gradient_checkpointing = False
        # Initialize weights and apply final processing
        self.post_init()

    def get_input_embeddings(self):
        return self.embed_tokens

    def set_input_embeddings(self, value):
        self.embed_tokens = value

    def _prepare_decoder_attention_mask(self, attention_mask, input_shape, inputs_embeds, past_key_values_length):
        # create causal mask
        # [bsz, seq_len] -> [bsz, 1, tgt_seq_len, src_seq_len]
        combined_attention_mask = None
        if input_shape[-1] > 1:
            combined_attention_mask = _make_causal_mask(
                input_shape, inputs_embeds.dtype, past_key_values_length=past_key_values_length
            ).to(self.device)

        if attention_mask is not None:
            # [bsz, seq_len] -> [bsz, 1, tgt_seq_len, src_seq_len]
            expanded_attn_mask = _expand_mask(attention_mask, inputs_embeds.dtype, tgt_len=input_shape[-1])
            combined_attention_mask = (
                expanded_attn_mask if combined_attention_mask is None else expanded_attn_mask + combined_attention_mask
            )

        return combined_attention_mask

    def forward(
        self,
        input_ids=None,
        attention_mask=None,
        encoder_hidden_states=None,
        encoder_attention_mask=None,
        head_mask=None,
        cross_attn_head_mask=None,
        past_key_values=None,
        inputs_embeds=None,
        use_cache=None,
        output_attentions=None,
        output_hidden_states=None,
        return_dict=None,
    ):
        r"""
        Args:
            input_ids (`torch.LongTensor` of shape `(batch_size, sequence_length)`):
                Indices of input sequence tokens in the vocabulary. Padding will be ignored by default should you
                provide it.

                Indices can be obtained using [`Speech2TextTokenizer`]. See [`PreTrainedTokenizer.encode`] and
                [`PreTrainedTokenizer.__call__`] for details.

                [What are input IDs?](../glossary#input-ids)
            attention_mask (`torch.Tensor` of shape `(batch_size, sequence_length)`, *optional*):
                Mask to avoid performing attention on padding token indices. Mask values selected in `[0, 1]`:

                - 1 for tokens that are **not masked**,
                - 0 for tokens that are **masked**.

                [What are attention masks?](../glossary#attention-mask)
            encoder_hidden_states (`torch.FloatTensor` of shape `(batch_size, encoder_sequence_length, hidden_size)`, *optional*):
                Sequence of hidden-states at the output of the last layer of the encoder. Used in the cross-attention
                of the decoder.
            encoder_attention_mask (`torch.LongTensor` of shape `(batch_size, encoder_sequence_length)`, *optional*):
                Mask to avoid performing cross-attention on padding tokens indices of encoder input_ids. Mask values
                selected in `[0, 1]`:

                - 1 for tokens that are **not masked**,
                - 0 for tokens that are **masked**.

                [What are attention masks?](../glossary#attention-mask)
            head_mask (`torch.Tensor` of shape `(decoder_layers, decoder_attention_heads)`, *optional*):
                Mask to nullify selected heads of the attention modules. Mask values selected in `[0, 1]`:

                - 1 indicates the head is **not masked**,
                - 0 indicates the head is **masked**.

            cross_attn_head_mask (`torch.Tensor` of shape `(decoder_layers, decoder_attention_heads)`, *optional*):
                Mask to nullify selected heads of the attention modules in encoder to avoid performing cross-attention
                on hidden heads. Mask values selected in `[0, 1]`:

                - 1 indicates the head is **not masked**,
                - 0 indicates the head is **masked**.

            past_key_values (`tuple(tuple(torch.FloatTensor))`, *optional*, returned when `use_cache=True` is passed or when `config.use_cache=True`):
                Tuple of `tuple(torch.FloatTensor)` of length `config.n_layers`, with each tuple having 2 tensors of
                shape `(batch_size, num_heads, sequence_length, embed_size_per_head)`) and 2 additional tensors of
                shape `(batch_size, num_heads, encoder_sequence_length, embed_size_per_head)`.

                Contains pre-computed hidden-states (key and values in the self-attention blocks and in the
                cross-attention blocks) that can be used (see `past_key_values` input) to speed up sequential decoding.

                If `past_key_values` are used, the user can optionally input only the last `decoder_input_ids` (those
                that don't have their past key value states given to this model) of shape `(batch_size, 1)` instead of
                all ``decoder_input_ids``` of shape `(batch_size, sequence_length)`. inputs_embeds (`torch.FloatTensor`
                of shape `(batch_size, sequence_length, hidden_size)`, *optional*): Optionally, instead of passing
                `input_ids` you can choose to directly pass an embedded representation. This is useful if you want more
                control over how to convert `input_ids` indices into associated vectors than the model's internal
                embedding lookup matrix.
            output_attentions (`bool`, *optional*):
                Whether or not to return the attentions tensors of all attention layers. See `attentions` under
                returned tensors for more detail.
            output_hidden_states (`bool`, *optional*):
                Whether or not to return the hidden states of all layers. See `hidden_states` under returned tensors
                for more detail.
            return_dict (`bool`, *optional*):
                Whether or not to return a [`~utils.ModelOutput`] instead of a plain tuple.
        """
        output_attentions = output_attentions if output_attentions is not None else self.config.output_attentions
        output_hidden_states = (
            output_hidden_states if output_hidden_states is not None else self.config.output_hidden_states
        )
        use_cache = use_cache if use_cache is not None else self.config.use_cache
        return_dict = return_dict if return_dict is not None else self.config.use_return_dict

        # retrieve input_ids and inputs_embeds
        if input_ids is not None and inputs_embeds is not None:
            raise ValueError("You cannot specify both decoder_input_ids and decoder_inputs_embeds at the same time")
        elif input_ids is not None:
            input_shape = input_ids.size()
            input_ids = input_ids.view(-1, input_shape[-1])
        elif inputs_embeds is not None:
            input_shape = inputs_embeds.size()[:-1]
        else:
            raise ValueError("You have to specify either decoder_input_ids or decoder_inputs_embeds")

        # past_key_values_length
        past_key_values_length = past_key_values[0][0].shape[2] if past_key_values is not None else 0

        if inputs_embeds is None:
            inputs_embeds = self.embed_tokens(input_ids) * self.embed_scale

        attention_mask = self._prepare_decoder_attention_mask(
            attention_mask, input_shape, inputs_embeds, past_key_values_length
        )

        # expand encoder attention mask
        if encoder_hidden_states is not None and encoder_attention_mask is not None:
            # [bsz, seq_len] -> [bsz, 1, tgt_seq_len, src_seq_len]
            encoder_attention_mask = _expand_mask(encoder_attention_mask, inputs_embeds.dtype, tgt_len=input_shape[-1])

        # embed positions
        positions = self.embed_positions(input_ids, past_key_values_length=past_key_values_length)

        hidden_states = inputs_embeds + positions
        hidden_states = nn.functional.dropout(hidden_states, p=self.dropout, training=self.training)

        # decoder layers
        all_hidden_states = () if output_hidden_states else None
        all_self_attns = () if output_attentions else None
        all_cross_attentions = () if (output_attentions and encoder_hidden_states is not None) else None
        next_decoder_cache = () if use_cache else None

        # check if head_mask/cross_attn_head_mask has a correct number of layers specified if desired
        for attn_mask, mask_name in zip([head_mask, cross_attn_head_mask], ["head_mask", "cross_attn_head_mask"]):
            if attn_mask is not None:
                assert attn_mask.size()[0] == (
                    len(self.layers)
                ), f"The `{mask_name}` should be specified for {len(self.layers)} layers, but it is for {head_mask.size()[0]}."
        for idx, decoder_layer in enumerate(self.layers):
            # add LayerDrop (see https://arxiv.org/abs/1909.11556 for description)
            if output_hidden_states:
                all_hidden_states += (hidden_states,)
            dropout_probability = random.uniform(0, 1)
            if self.training and (dropout_probability < self.layerdrop):
                continue

            past_key_value = past_key_values[idx] if past_key_values is not None else None

            if self.gradient_checkpointing and self.training:

                if use_cache:
                    logger.warning(
                        "`use_cache = True` is incompatible with gradient checkpointing. Setting `use_cache = False`..."
                    )
                    use_cache = False

                def create_custom_forward(module):
                    def custom_forward(*inputs):
                        # None for past_key_value
                        return module(*inputs, output_attentions, use_cache)

                    return custom_forward

                layer_outputs = torch.utils.checkpoint.checkpoint(
                    create_custom_forward(decoder_layer),
                    hidden_states,
                    attention_mask,
                    encoder_hidden_states,
                    encoder_attention_mask,
                    head_mask[idx] if head_mask is not None else None,
                    cross_attn_head_mask[idx] if cross_attn_head_mask is not None else None,
                    None,
                )
            else:

                layer_outputs = decoder_layer(
                    hidden_states,
                    attention_mask=attention_mask,
                    encoder_hidden_states=encoder_hidden_states,
                    encoder_attention_mask=encoder_attention_mask,
                    layer_head_mask=(head_mask[idx] if head_mask is not None else None),
                    cross_attn_layer_head_mask=(
                        cross_attn_head_mask[idx] if cross_attn_head_mask is not None else None
                    ),
                    past_key_value=past_key_value,
                    output_attentions=output_attentions,
                    use_cache=use_cache,
                )
            hidden_states = layer_outputs[0]

            if use_cache:
                next_decoder_cache += (layer_outputs[3 if output_attentions else 1],)

            if output_attentions:
                all_self_attns += (layer_outputs[1],)

                if encoder_hidden_states is not None:
                    all_cross_attentions += (layer_outputs[2],)

        hidden_states = self.layer_norm(hidden_states)
        # add hidden states from the last decoder layer
        if output_hidden_states:
            all_hidden_states += (hidden_states,)

        next_cache = next_decoder_cache if use_cache else None
        if not return_dict:
            return tuple(
                v
                for v in [hidden_states, next_cache, all_hidden_states, all_self_attns, all_cross_attentions]
                if v is not None
            )
        return BaseModelOutputWithPastAndCrossAttentions(
            last_hidden_state=hidden_states,
            past_key_values=next_cache,
            hidden_states=all_hidden_states,
            attentions=all_self_attns,
            cross_attentions=all_cross_attentions,
        )


@add_start_docstrings(
    "The bare Speech2Text Model outputting raw hidden-states without any specific head on top.",
    SPEECH_TO_TEXT_START_DOCSTRING,
)
class Speech2TextModel(Speech2TextPreTrainedModel):
    def __init__(self, config: Speech2TextConfig):
        super().__init__(config)

        self.encoder = Speech2TextEncoder(config)
        self.decoder = Speech2TextDecoder(config)

        # Initialize weights and apply final processing
        self.post_init()

    def get_input_embeddings(self):
        return self.decoder.embed_tokens

    def set_input_embeddings(self, value):
        self.decoder.embed_tokens = value

    def get_encoder(self):
        return self.encoder

    def get_decoder(self):
        return self.decoder

    @add_start_docstrings_to_model_forward(SPEECH_TO_TEXT_INPUTS_DOCSTRING)
    @replace_return_docstrings(output_type=Seq2SeqLMOutput, config_class=_CONFIG_FOR_DOC)
    def forward(
        self,
        input_features=None,
        attention_mask=None,
        decoder_input_ids=None,
        decoder_attention_mask=None,
        head_mask=None,
        decoder_head_mask=None,
        cross_attn_head_mask=None,
        encoder_outputs=None,
        past_key_values=None,
        decoder_inputs_embeds=None,
        use_cache=None,
        output_attentions=None,
        output_hidden_states=None,
        return_dict=None,
    ):
        r"""
        Returns:

        Example:

         ```python
         >>> import torch
         >>> from transformers import Speech2TextModel, Speech2TextFeatureExtractor
         >>> from datasets import load_dataset

         >>> model = Speech2TextModel.from_pretrained("facebook/s2t-small-librispeech-asr")
         >>> feature_extractor = Speech2TextFeatureExtractor.from_pretrained("facebook/s2t-small-librispeech-asr")
         >>> ds = load_dataset("hf-internal-testing/librispeech_asr_dummy", "clean", split="validation")
<<<<<<< HEAD
         >>> input_features = feature_extractor(
         ...     ds[0]["audio"]["array"], sampling_rate=ds[0]["audio"]["sampling_rate"], return_tensors="pt"
         >>> ).input_features
=======
         >>> inputs = feature_extractor(
         ...     ds[0]["audio"]["array"], sampling_rate=ds[0]["audio"]["sampling_rate"], return_tensors="pt"
         ... )
         >>> input_features = inputs.input_features
>>>>>>> d10c30df
         >>> decoder_input_ids = torch.tensor([[1, 1]]) * model.config.decoder_start_token_id
         >>> last_hidden_state = model(input_features, decoder_input_ids=decoder_input_ids).last_hidden_state
         >>> list(last_hidden_state.shape)
         [1, 2, 256]
         ```"""

        output_attentions = output_attentions if output_attentions is not None else self.config.output_attentions
        output_hidden_states = (
            output_hidden_states if output_hidden_states is not None else self.config.output_hidden_states
        )
        use_cache = use_cache if use_cache is not None else self.config.use_cache
        return_dict = return_dict if return_dict is not None else self.config.use_return_dict

        if encoder_outputs is None:
            encoder_outputs = self.encoder(
                input_features,
                attention_mask=attention_mask,
                head_mask=head_mask,
                output_attentions=output_attentions,
                output_hidden_states=output_hidden_states,
                return_dict=return_dict,
            )
        # If the user passed a tuple for encoder_outputs, we wrap it in a BaseModelOutput when return_dict=True
        elif return_dict and not isinstance(encoder_outputs, BaseModelOutput):
            encoder_outputs = BaseModelOutput(
                last_hidden_state=encoder_outputs[0],
                hidden_states=encoder_outputs[1] if len(encoder_outputs) > 1 else None,
                attentions=encoder_outputs[2] if len(encoder_outputs) > 2 else None,
            )

        # downsample encoder attention mask
        if attention_mask is not None:
            encoder_attention_mask = self._get_feature_vector_attention_mask(
                encoder_outputs[0].shape[1], attention_mask
            )
        else:
            encoder_attention_mask = None

        # decoder outputs consists of (dec_features, past_key_value, dec_hidden, dec_attn)
        decoder_outputs = self.decoder(
            input_ids=decoder_input_ids,
            attention_mask=decoder_attention_mask,
            encoder_hidden_states=encoder_outputs[0],
            encoder_attention_mask=encoder_attention_mask,
            head_mask=decoder_head_mask,
            cross_attn_head_mask=cross_attn_head_mask,
            past_key_values=past_key_values,
            inputs_embeds=decoder_inputs_embeds,
            use_cache=use_cache,
            output_attentions=output_attentions,
            output_hidden_states=output_hidden_states,
            return_dict=return_dict,
        )

        if not return_dict:
            return decoder_outputs + encoder_outputs

        return Seq2SeqModelOutput(
            last_hidden_state=decoder_outputs.last_hidden_state,
            past_key_values=decoder_outputs.past_key_values,
            decoder_hidden_states=decoder_outputs.hidden_states,
            decoder_attentions=decoder_outputs.attentions,
            cross_attentions=decoder_outputs.cross_attentions,
            encoder_last_hidden_state=encoder_outputs.last_hidden_state,
            encoder_hidden_states=encoder_outputs.hidden_states,
            encoder_attentions=encoder_outputs.attentions,
        )


@add_start_docstrings(
    "The Speech2Text Model with a language modeling head. Can be used for summarization.",
    SPEECH_TO_TEXT_START_DOCSTRING,
)
class Speech2TextForConditionalGeneration(Speech2TextPreTrainedModel):
    base_model_prefix = "model"
    _keys_to_ignore_on_load_missing = [
        r"encoder\.version",
        r"decoder\.version",
        r"model.encoder.embed_positions.weights",
        r"model.decoder.embed_positions.weights",
    ]
    _keys_to_ignore_on_save = [
        r"model.encoder.embed_positions.weights",
        r"model.decoder.embed_positions.weights",
    ]

    def __init__(self, config: Speech2TextConfig):
        super().__init__(config)
        self.model = Speech2TextModel(config)
        self.lm_head = nn.Linear(config.d_model, self.config.vocab_size, bias=False)

        # Initialize weights and apply final processing
        self.post_init()

    def get_encoder(self):
        return self.model.get_encoder()

    def get_decoder(self):
        return self.model.get_decoder()

    def resize_token_embeddings(self, new_num_tokens: int) -> nn.Embedding:
        new_embeddings = super().resize_token_embeddings(new_num_tokens)
        return new_embeddings

    def get_output_embeddings(self):
        return self.lm_head

    def set_output_embeddings(self, new_embeddings):
        self.lm_head = new_embeddings

    @add_start_docstrings_to_model_forward(SPEECH_TO_TEXT_INPUTS_DOCSTRING)
    @replace_return_docstrings(output_type=Seq2SeqLMOutput, config_class=_CONFIG_FOR_DOC)
    def forward(
        self,
        input_features=None,
        attention_mask=None,
        decoder_input_ids=None,
        decoder_attention_mask=None,
        head_mask=None,
        decoder_head_mask=None,
        cross_attn_head_mask=None,
        encoder_outputs=None,
        past_key_values=None,
        decoder_inputs_embeds=None,
        labels=None,
        use_cache=None,
        output_attentions=None,
        output_hidden_states=None,
        return_dict=None,
    ):
        r"""
        labels (`torch.LongTensor` of shape `(batch_size, sequence_length)`, *optional*):
            Labels for computing the language modeling loss. Indices should either be in `[0, ..., config.vocab_size]`
            or -100 (see `input_ids` docstring). Tokens with indices set to `-100` are ignored (masked), the loss is
            only computed for the tokens with labels in `[0, ..., config.vocab_size]`.

        Returns:

        Example:

        ```python
        >>> import torch
        >>> from transformers import Speech2TextProcessor, Speech2TextForConditionalGeneration
        >>> from datasets import load_dataset

        >>> model = Speech2TextForConditionalGeneration.from_pretrained("facebook/s2t-small-librispeech-asr")
        >>> processor = Speech2TextProcessor.from_pretrained("facebook/s2t-small-librispeech-asr")


        >>> ds = load_dataset("hf-internal-testing/librispeech_asr_dummy", "clean", split="validation")

<<<<<<< HEAD
        >>> input_features = processor(
        ...     ds[0]["audio"]["array"], sampling_rate=ds[0]["audio"]["sampling_rate"], return_tensors="pt"
        >>> ).input_features
=======
        >>> inputs = processor(
        ...     ds[0]["audio"]["array"], sampling_rate=ds[0]["audio"]["sampling_rate"], return_tensors="pt"
        ... )
        >>> input_features = inputs.input_features
>>>>>>> d10c30df

        >>> generated_ids = model.generate(inputs=input_features)

        >>> transcription = processor.batch_decode(generated_ids)[0]
        >>> transcription
        'mister quilter is the apostle of the middle classes and we are glad to welcome his gospel'
        ```"""
        return_dict = return_dict if return_dict is not None else self.config.use_return_dict

        if labels is not None:
            if decoder_input_ids is None:
                decoder_input_ids = shift_tokens_right(
                    labels, self.config.pad_token_id, self.config.decoder_start_token_id
                )

        outputs = self.model(
            input_features,
            attention_mask=attention_mask,
            decoder_input_ids=decoder_input_ids,
            encoder_outputs=encoder_outputs,
            decoder_attention_mask=decoder_attention_mask,
            head_mask=head_mask,
            decoder_head_mask=decoder_head_mask,
            cross_attn_head_mask=cross_attn_head_mask,
            past_key_values=past_key_values,
            decoder_inputs_embeds=decoder_inputs_embeds,
            use_cache=use_cache,
            output_attentions=output_attentions,
            output_hidden_states=output_hidden_states,
            return_dict=return_dict,
        )
        lm_logits = self.lm_head(outputs[0])

        loss = None
        if labels is not None:
            loss_fct = CrossEntropyLoss()
            loss = loss_fct(lm_logits.view(-1, self.config.vocab_size), labels.view(-1))

        if not return_dict:
            output = (lm_logits,) + outputs[1:]
            return ((loss,) + output) if loss is not None else output

        return Seq2SeqLMOutput(
            loss=loss,
            logits=lm_logits,
            past_key_values=outputs.past_key_values,
            decoder_hidden_states=outputs.decoder_hidden_states,
            decoder_attentions=outputs.decoder_attentions,
            cross_attentions=outputs.cross_attentions,
            encoder_last_hidden_state=outputs.encoder_last_hidden_state,
            encoder_hidden_states=outputs.encoder_hidden_states,
            encoder_attentions=outputs.encoder_attentions,
        )

    def prepare_inputs_for_generation(
        self,
        decoder_input_ids,
        past=None,
        attention_mask=None,
        head_mask=None,
        decoder_head_mask=None,
        cross_attn_head_mask=None,
        use_cache=None,
        encoder_outputs=None,
        **kwargs
    ):
        # cut decoder_input_ids if past is used
        if past is not None:
            decoder_input_ids = decoder_input_ids[:, -1:]

        return {
            "encoder_outputs": encoder_outputs,
            "past_key_values": past,
            "decoder_input_ids": decoder_input_ids,
            "attention_mask": attention_mask,
            "head_mask": head_mask,
            "decoder_head_mask": decoder_head_mask,
            "cross_attn_head_mask": cross_attn_head_mask,
            "use_cache": use_cache,  # change this to avoid caching (presumably for debugging)
        }

    @staticmethod
    def _reorder_cache(past, beam_idx):
        reordered_past = ()
        for layer_past in past:
            reordered_past += (tuple(past_state.index_select(0, beam_idx) for past_state in layer_past),)
        return reordered_past<|MERGE_RESOLUTION|>--- conflicted
+++ resolved
@@ -24,10 +24,6 @@
 from torch.nn import CrossEntropyLoss
 
 from ...activations import ACT2FN
-<<<<<<< HEAD
-from ...file_utils import add_start_docstrings, add_start_docstrings_to_model_forward, replace_return_docstrings
-=======
->>>>>>> d10c30df
 from ...modeling_outputs import (
     BaseModelOutput,
     BaseModelOutputWithPastAndCrossAttentions,
@@ -1171,16 +1167,10 @@
          >>> model = Speech2TextModel.from_pretrained("facebook/s2t-small-librispeech-asr")
          >>> feature_extractor = Speech2TextFeatureExtractor.from_pretrained("facebook/s2t-small-librispeech-asr")
          >>> ds = load_dataset("hf-internal-testing/librispeech_asr_dummy", "clean", split="validation")
-<<<<<<< HEAD
-         >>> input_features = feature_extractor(
-         ...     ds[0]["audio"]["array"], sampling_rate=ds[0]["audio"]["sampling_rate"], return_tensors="pt"
-         >>> ).input_features
-=======
          >>> inputs = feature_extractor(
          ...     ds[0]["audio"]["array"], sampling_rate=ds[0]["audio"]["sampling_rate"], return_tensors="pt"
          ... )
          >>> input_features = inputs.input_features
->>>>>>> d10c30df
          >>> decoder_input_ids = torch.tensor([[1, 1]]) * model.config.decoder_start_token_id
          >>> last_hidden_state = model(input_features, decoder_input_ids=decoder_input_ids).last_hidden_state
          >>> list(last_hidden_state.shape)
@@ -1332,16 +1322,10 @@
 
         >>> ds = load_dataset("hf-internal-testing/librispeech_asr_dummy", "clean", split="validation")
 
-<<<<<<< HEAD
-        >>> input_features = processor(
-        ...     ds[0]["audio"]["array"], sampling_rate=ds[0]["audio"]["sampling_rate"], return_tensors="pt"
-        >>> ).input_features
-=======
         >>> inputs = processor(
         ...     ds[0]["audio"]["array"], sampling_rate=ds[0]["audio"]["sampling_rate"], return_tensors="pt"
         ... )
         >>> input_features = inputs.input_features
->>>>>>> d10c30df
 
         >>> generated_ids = model.generate(inputs=input_features)
 
