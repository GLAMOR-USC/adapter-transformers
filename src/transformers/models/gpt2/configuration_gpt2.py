--- conflicted
+++ resolved
@@ -202,7 +202,6 @@
     def num_hidden_layers(self):
         return self.n_layer
 
-<<<<<<< HEAD
     @property
     def hidden_dropout_prob(self):
         return self.resid_pdrop
@@ -210,7 +209,7 @@
     @property
     def attention_probs_dropout_prob(self):
         return self.attn_pdrop
-=======
+
 
 class GPT2OnnxConfig(OnnxConfigWithPast):
     @property
@@ -267,5 +266,4 @@
                 ]
 
         ordered_inputs["attention_mask"] = common_inputs["attention_mask"]
-        return ordered_inputs
->>>>>>> 68730a44
+        return ordered_inputs