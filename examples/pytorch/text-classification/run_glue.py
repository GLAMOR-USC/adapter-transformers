--- conflicted
+++ resolved
@@ -51,11 +51,7 @@
 
 
 # Will error if the minimal version of Transformers is not installed. Remove at your own risks.
-<<<<<<< HEAD
-check_min_version("4.18.0")
-=======
 check_min_version("4.19.0")
->>>>>>> c2e13140
 
 require_version("datasets>=1.8.0", "To fix: pip install -r examples/pytorch/text-classification/requirements.txt")
 
@@ -422,7 +418,7 @@
                 "Use --train_adapter to enable adapter training"
             )
 
-    # Preprocessing the datasets
+    # Preprocessing the raw_datasets
     if data_args.task_name is not None:
         sentence1_key, sentence2_key = task_to_keys[data_args.task_name]
     else:
