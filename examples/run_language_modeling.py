--- conflicted
+++ resolved
@@ -36,15 +36,10 @@
     HfArgumentParser,
     LineByLineTextDataset,
     PreTrainedTokenizer,
-<<<<<<< HEAD
-    get_linear_schedule_with_warmup,
-    AdapterType
-=======
     TextDataset,
     Trainer,
     TrainingArguments,
     set_seed,
->>>>>>> 9a0a8c1c
 )
 
 
@@ -61,91 +56,10 @@
     Arguments pertaining to which model/config/tokenizer we are going to fine-tune, or train from scratch.
     """
 
-<<<<<<< HEAD
-    # Check if we should delete older checkpoint(s)
-    checkpoints_sorted = _sorted_checkpoints(args, checkpoint_prefix, use_mtime)
-    if len(checkpoints_sorted) <= args.save_total_limit:
-        return
-
-    number_of_checkpoints_to_delete = max(0, len(checkpoints_sorted) - args.save_total_limit)
-    checkpoints_to_be_deleted = checkpoints_sorted[:number_of_checkpoints_to_delete]
-    for checkpoint in checkpoints_to_be_deleted:
-        logger.info("Deleting older checkpoint [{}] due to args.save_total_limit".format(checkpoint))
-        shutil.rmtree(checkpoint)
-
-
-def mask_tokens(inputs: torch.Tensor, tokenizer: PreTrainedTokenizer, args) -> Tuple[torch.Tensor, torch.Tensor]:
-    """ Prepare masked tokens inputs/labels for masked language modeling: 80% MASK, 10% random, 10% original. """
-
-    if tokenizer.mask_token is None:
-        raise ValueError(
-            "This tokenizer does not have a mask token which is necessary for masked language modeling. Remove the --mlm flag if you want to use this tokenizer."
-        )
-
-    labels = inputs.clone()
-    # We sample a few tokens in each sequence for masked-LM training (with probability args.mlm_probability defaults to 0.15 in Bert/RoBERTa)
-    probability_matrix = torch.full(labels.shape, args.mlm_probability)
-    special_tokens_mask = [
-        tokenizer.get_special_tokens_mask(val, already_has_special_tokens=True) for val in labels.tolist()
-    ]
-    probability_matrix.masked_fill_(torch.tensor(special_tokens_mask, dtype=torch.bool), value=0.0)
-    if tokenizer._pad_token is not None:
-        padding_mask = labels.eq(tokenizer.pad_token_id)
-        probability_matrix.masked_fill_(padding_mask, value=0.0)
-    masked_indices = torch.bernoulli(probability_matrix).bool()
-    labels[~masked_indices] = -100  # We only compute loss on masked tokens
-
-    # 80% of the time, we replace masked input tokens with tokenizer.mask_token ([MASK])
-    indices_replaced = torch.bernoulli(torch.full(labels.shape, 0.8)).bool() & masked_indices
-    inputs[indices_replaced] = tokenizer.convert_tokens_to_ids(tokenizer.mask_token)
-
-    # 10% of the time, we replace masked input tokens with random word
-    indices_random = torch.bernoulli(torch.full(labels.shape, 0.5)).bool() & masked_indices & ~indices_replaced
-    random_words = torch.randint(len(tokenizer), labels.shape, dtype=torch.long)
-    inputs[indices_random] = random_words[indices_random]
-
-    # The rest of the time (10% of the time) we keep the masked input tokens unchanged
-    return inputs, labels
-
-
-def train(args, train_dataset, model: PreTrainedModel, tokenizer: PreTrainedTokenizer, language=None) -> Tuple[int, float]:
-    """ Train the model """
-    if args.local_rank in [-1, 0]:
-        tb_writer = SummaryWriter()
-
-    args.train_batch_size = args.per_gpu_train_batch_size * max(1, args.n_gpu)
-
-    def collate(examples: List[torch.Tensor]):
-        if tokenizer._pad_token is None:
-            return pad_sequence(examples, batch_first=True)
-        return pad_sequence(examples, batch_first=True, padding_value=tokenizer.pad_token_id)
-
-    train_sampler = RandomSampler(train_dataset) if args.local_rank == -1 else DistributedSampler(train_dataset)
-    train_dataloader = DataLoader(
-        train_dataset, sampler=train_sampler, batch_size=args.train_batch_size, collate_fn=collate
-    )
-
-    if args.max_steps > 0:
-        t_total = args.max_steps
-        args.num_train_epochs = args.max_steps // (len(train_dataloader) // args.gradient_accumulation_steps) + 1
-    else:
-        t_total = len(train_dataloader) // args.gradient_accumulation_steps * args.num_train_epochs
-
-    model = model.module if hasattr(model, "module") else model  # Take care of distributed/parallel training
-    model.resize_token_embeddings(len(tokenizer))
-
-    # Prepare optimizer and schedule (linear warmup and decay)
-    no_decay = ["bias", "LayerNorm.weight"]
-    optimizer_grouped_parameters = [
-        {
-            "params": [p for n, p in model.named_parameters() if not any(nd in n for nd in no_decay)],
-            "weight_decay": args.weight_decay,
-=======
     model_name_or_path: Optional[str] = field(
         default=None,
         metadata={
             "help": "The model checkpoint for weights initialization. Leave None if you want to train a model from scratch."
->>>>>>> 9a0a8c1c
         },
     )
     model_type: Optional[str] = field(
@@ -155,161 +69,12 @@
     config_name: Optional[str] = field(
         default=None, metadata={"help": "Pretrained config name or path if not the same as model_name"}
     )
-<<<<<<< HEAD
-    set_seed(args)  # Added here for reproducibility
-    for epoch in train_iterator:
-        epoch_iterator = tqdm(train_dataloader, desc="Iteration", disable=args.local_rank not in [-1, 0])
-
-        if args.local_rank != -1:
-            train_sampler.set_epoch(epoch)
-
-        for step, batch in enumerate(epoch_iterator):
-
-            # Skip past any already trained steps if resuming training
-            if steps_trained_in_current_epoch > 0:
-                steps_trained_in_current_epoch -= 1
-                continue
-
-            inputs, labels = mask_tokens(batch, tokenizer, args) if args.mlm else (batch, batch)
-            inputs = inputs.to(args.device)
-            labels = labels.to(args.device)
-            model.train()
-            outputs = model(inputs, masked_lm_labels=labels, language=language) if args.mlm else model(inputs, labels=labels, language=language)
-            loss = outputs[0]  # model outputs are always tuple in transformers (see doc)
-
-            if args.n_gpu > 1:
-                loss = loss.mean()  # mean() to average on multi-gpu parallel training
-            if args.gradient_accumulation_steps > 1:
-                loss = loss / args.gradient_accumulation_steps
-
-            if args.fp16:
-                with amp.scale_loss(loss, optimizer) as scaled_loss:
-                    scaled_loss.backward()
-            else:
-                loss.backward()
-
-            tr_loss += loss.item()
-            if (step + 1) % args.gradient_accumulation_steps == 0:
-                if args.fp16:
-                    torch.nn.utils.clip_grad_norm_(amp.master_params(optimizer), args.max_grad_norm)
-                else:
-                    torch.nn.utils.clip_grad_norm_(model.parameters(), args.max_grad_norm)
-                optimizer.step()
-                scheduler.step()  # Update learning rate schedule
-                model.zero_grad()
-                global_step += 1
-
-                if args.local_rank in [-1, 0] and args.logging_steps > 0 and global_step % args.logging_steps == 0:
-                    # Log metrics
-                    if (
-                        args.local_rank == -1 and args.evaluate_during_training
-                    ):  # Only evaluate when single GPU otherwise metrics may not average well
-                        results = evaluate(args, model, tokenizer)
-                        for key, value in results.items():
-                            tb_writer.add_scalar("eval_{}".format(key), value, global_step)
-                    tb_writer.add_scalar("lr", scheduler.get_lr()[0], global_step)
-                    tb_writer.add_scalar("loss", (tr_loss - logging_loss) / args.logging_steps, global_step)
-                    logging_loss = tr_loss
-
-                if args.local_rank in [-1, 0] and args.save_steps > 0 and global_step % args.save_steps == 0:
-                    checkpoint_prefix = "checkpoint"
-                    # Save model checkpoint
-                    output_dir = os.path.join(args.output_dir, "{}-{}".format(checkpoint_prefix, global_step))
-                    os.makedirs(output_dir, exist_ok=True)
-                    model_to_save = (
-                        model.module if hasattr(model, "module") else model
-                    )  # Take care of distributed/parallel training
-                    model_to_save.save_pretrained(output_dir)
-                    tokenizer.save_pretrained(output_dir)
-
-                    torch.save(args, os.path.join(output_dir, "training_args.bin"))
-                    logger.info("Saving model checkpoint to %s", output_dir)
-
-                    _rotate_checkpoints(args, checkpoint_prefix)
-
-                    torch.save(optimizer.state_dict(), os.path.join(output_dir, "optimizer.pt"))
-                    torch.save(scheduler.state_dict(), os.path.join(output_dir, "scheduler.pt"))
-                    logger.info("Saving optimizer and scheduler states to %s", output_dir)
-
-            if args.max_steps > 0 and global_step > args.max_steps:
-                epoch_iterator.close()
-                break
-        if args.max_steps > 0 and global_step > args.max_steps:
-            train_iterator.close()
-            break
-
-    if args.local_rank in [-1, 0]:
-        tb_writer.close()
-
-    return global_step, tr_loss / global_step
-
-
-def evaluate(args, model: PreTrainedModel, tokenizer: PreTrainedTokenizer, prefix="", language=None) -> Dict:
-    # Loop to handle MNLI double evaluation (matched, mis-matched)
-    eval_output_dir = args.output_dir
-
-    eval_dataset = load_and_cache_examples(args, tokenizer, evaluate=True)
-
-    if args.local_rank in [-1, 0]:
-        os.makedirs(eval_output_dir, exist_ok=True)
-
-    args.eval_batch_size = args.per_gpu_eval_batch_size * max(1, args.n_gpu)
-    # Note that DistributedSampler samples randomly
-
-    def collate(examples: List[torch.Tensor]):
-        if tokenizer._pad_token is None:
-            return pad_sequence(examples, batch_first=True)
-        return pad_sequence(examples, batch_first=True, padding_value=tokenizer.pad_token_id)
-
-    eval_sampler = SequentialSampler(eval_dataset)
-    eval_dataloader = DataLoader(
-        eval_dataset, sampler=eval_sampler, batch_size=args.eval_batch_size, collate_fn=collate
-    )
-
-    # multi-gpu evaluate
-    if args.n_gpu > 1:
-        model = torch.nn.DataParallel(model)
-
-    # Eval!
-    logger.info("***** Running evaluation {} *****".format(prefix))
-    logger.info("  Num examples = %d", len(eval_dataset))
-    logger.info("  Batch size = %d", args.eval_batch_size)
-    eval_loss = 0.0
-    nb_eval_steps = 0
-    model.eval()
-
-    for batch in tqdm(eval_dataloader, desc="Evaluating"):
-        inputs, labels = mask_tokens(batch, tokenizer, args) if args.mlm else (batch, batch)
-        inputs = inputs.to(args.device)
-        labels = labels.to(args.device)
-
-        with torch.no_grad():
-            outputs = model(inputs, masked_lm_labels=labels, language=language) if args.mlm else model(inputs, labels=labels, language=language)
-            lm_loss = outputs[0]
-            eval_loss += lm_loss.mean().item()
-        nb_eval_steps += 1
-
-    eval_loss = eval_loss / nb_eval_steps
-    perplexity = torch.exp(torch.tensor(eval_loss))
-
-    result = {"perplexity": perplexity}
-
-    output_eval_file = os.path.join(eval_output_dir, prefix, "eval_results.txt")
-    with open(output_eval_file, "w") as writer:
-        logger.info("***** Eval results {} *****".format(prefix))
-        for key in sorted(result.keys()):
-            logger.info("  %s = %s", key, str(result[key]))
-            writer.write("%s = %s\n" % (key, str(result[key])))
-
-    return result
-=======
     tokenizer_name: Optional[str] = field(
         default=None, metadata={"help": "Pretrained tokenizer name or path if not the same as model_name"}
     )
     cache_dir: Optional[str] = field(
         default=None, metadata={"help": "Where do you want to store the pretrained models downloaded from s3"}
     )
->>>>>>> 9a0a8c1c
 
 
 @dataclass
@@ -361,28 +126,6 @@
             tokenizer=tokenizer, file_path=file_path, block_size=args.block_size, local_rank=local_rank,
         )
 
-<<<<<<< HEAD
-    parser.add_argument(
-        "--fp16",
-        action="store_true",
-        help="Whether to use 16-bit (mixed) precision (through NVIDIA apex) instead of 32-bit",
-    )
-    parser.add_argument(
-        "--fp16_opt_level",
-        type=str,
-        default="O1",
-        help="For fp16: Apex AMP optimization level selected in ['O0', 'O1', 'O2', and 'O3']."
-        "See details at https://nvidia.github.io/apex/amp.html",
-    )
-    parser.add_argument("--local_rank", type=int, default=-1, help="For distributed training: local_rank")
-    parser.add_argument("--server_ip", type=str, default="", help="For distant debugging.")
-    parser.add_argument("--server_port", type=str, default="", help="For distant debugging.")
-    parser.add_argument("--train_language_adapter", type=str, default=None, help="Train a text language adapter for the given language.")
-    parser.add_argument("--load_pretrained_adapter", action="store_true", help="Load a pre-trained adapter for the language.")
-    parser.add_argument("--adapter_config", type=str, default="pfeiffer", help="Adapter configuration.")
-    args = parser.parse_args()
-=======
->>>>>>> 9a0a8c1c
 
 def main():
     # See all possible arguments in src/transformers/training_args.py
@@ -462,26 +205,7 @@
         logger.info("Training new model from scratch")
         model = AutoModelWithLMHead.from_config(config)
 
-<<<<<<< HEAD
-    # Setup adapters
-    language = args.load_language_adapter
-    if language:
-        # get actual model for derived models with heads
-        base_model = getattr(model, model.base_model_prefix, model)
-        # language adapter
-        base_model.set_adapter_config(AdapterType.text_lang, args.adapter_config)
-        if args.load_pretrained_adapter:
-            base_model.load_language_adapter(language)
-        else:
-            base_model.add_language_adapter(language)
-
-    model.to(args.device)
-
-    if args.local_rank == 0:
-        torch.distributed.barrier()  # End of barrier to make sure only the first process in distributed training download model & vocab
-=======
     model.resize_token_embeddings(len(tokenizer))
->>>>>>> 9a0a8c1c
 
     if config.model_type in ["bert", "roberta", "distilbert", "camembert"] and not data_args.mlm:
         raise ValueError(
@@ -520,10 +244,6 @@
         prediction_loss_only=True,
     )
 
-<<<<<<< HEAD
-        global_step, tr_loss = train(args, train_dataset, model, tokenizer, language=language)
-        logger.info(" global_step = %s, average loss = %s", global_step, tr_loss)
-=======
     # Training
     if training_args.do_train:
         model_path = (
@@ -537,7 +257,6 @@
         # so that you can share your model easily on huggingface.co/models =)
         if trainer.is_world_master():
             tokenizer.save_pretrained(training_args.output_dir)
->>>>>>> 9a0a8c1c
 
     # Evaluation
     results = {}
@@ -556,29 +275,7 @@
                 logger.info("  %s = %s", key, str(result[key]))
                 writer.write("%s = %s\n" % (key, str(result[key])))
 
-<<<<<<< HEAD
-    # Evaluation
-    results = {}
-    if args.do_eval and args.local_rank in [-1, 0]:
-        checkpoints = [args.output_dir]
-        if args.eval_all_checkpoints:
-            checkpoints = list(
-                os.path.dirname(c) for c in sorted(glob.glob(args.output_dir + "/**/" + WEIGHTS_NAME, recursive=True))
-            )
-            logging.getLogger("transformers.modeling_utils").setLevel(logging.WARN)  # Reduce logging
-        logger.info("Evaluate the following checkpoints: %s", checkpoints)
-        for checkpoint in checkpoints:
-            global_step = checkpoint.split("-")[-1] if len(checkpoints) > 1 else ""
-            prefix = checkpoint.split("/")[-1] if checkpoint.find("checkpoint") != -1 else ""
-
-            model = AutoModelWithLMHead.from_pretrained(checkpoint)
-            model.to(args.device)
-            result = evaluate(args, model, tokenizer, prefix=prefix, language=language)
-            result = dict((k + "_{}".format(global_step), v) for k, v in result.items())
-            results.update(result)
-=======
         results.update(result)
->>>>>>> 9a0a8c1c
 
     return results
 
