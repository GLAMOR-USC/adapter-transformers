--- conflicted
+++ resolved
@@ -24,21 +24,6 @@
 import numpy as np
 
 from transformers import (
-<<<<<<< HEAD
-    WEIGHTS_NAME,
-    AdamW,
-    BertConfig,
-    BertForMultipleChoice,
-    BertTokenizer,
-    RobertaConfig,
-    RobertaForMultipleChoice,
-    RobertaTokenizer,
-    XLNetConfig,
-    XLNetForMultipleChoice,
-    XLNetTokenizer,
-    get_linear_schedule_with_warmup,
-    AdapterType,
-=======
     AutoConfig,
     AutoModelForMultipleChoice,
     AutoTokenizer,
@@ -47,7 +32,6 @@
     Trainer,
     TrainingArguments,
     set_seed,
->>>>>>> 9a0a8c1c
 )
 from utils_multiple_choice import MultipleChoiceDataset, Split, processors
 
@@ -65,259 +49,17 @@
     Arguments pertaining to which model/config/tokenizer we are going to fine-tune from.
     """
 
-<<<<<<< HEAD
-def train(args, train_dataset, model, tokenizer, language=None, tasks=None):
-    """ Train the model """
-    if args.local_rank in [-1, 0]:
-        tb_writer = SummaryWriter()
-
-    args.train_batch_size = args.per_gpu_train_batch_size * max(1, args.n_gpu)
-    train_sampler = RandomSampler(train_dataset) if args.local_rank == -1 else DistributedSampler(train_dataset)
-    train_dataloader = DataLoader(train_dataset, sampler=train_sampler, batch_size=args.train_batch_size)
-
-    if args.max_steps > 0:
-        t_total = args.max_steps
-        args.num_train_epochs = args.max_steps // (len(train_dataloader) // args.gradient_accumulation_steps) + 1
-    else:
-        t_total = len(train_dataloader) // args.gradient_accumulation_steps * args.num_train_epochs
-
-    # Prepare optimizer and schedule (linear warmup and decay)
-    no_decay = ["bias", "LayerNorm.weight"]
-    optimizer_grouped_parameters = [
-        {
-            "params": [p for n, p in model.named_parameters() if not any(nd in n for nd in no_decay)],
-            "weight_decay": args.weight_decay,
-        },
-        {"params": [p for n, p in model.named_parameters() if any(nd in n for nd in no_decay)], "weight_decay": 0.0},
-    ]
-    optimizer = AdamW(optimizer_grouped_parameters, lr=args.learning_rate, eps=args.adam_epsilon)
-    scheduler = get_linear_schedule_with_warmup(
-        optimizer, num_warmup_steps=args.warmup_steps, num_training_steps=t_total
-=======
     model_name_or_path: str = field(
         metadata={"help": "Path to pretrained model or model identifier from huggingface.co/models"}
->>>>>>> 9a0a8c1c
     )
     config_name: Optional[str] = field(
         default=None, metadata={"help": "Pretrained config name or path if not the same as model_name"}
     )
-<<<<<<< HEAD
-    logger.info("  Gradient Accumulation steps = %d", args.gradient_accumulation_steps)
-    logger.info("  Total optimization steps = %d", t_total)
-
-    global_step = 0
-    tr_loss, logging_loss = 0.0, 0.0
-    best_dev_acc = 0.0
-    best_steps = 0
-    model.zero_grad()
-    train_iterator = trange(int(args.num_train_epochs), desc="Epoch", disable=args.local_rank not in [-1, 0])
-    set_seed(args)  # Added here for reproductibility
-    for _ in train_iterator:
-        epoch_iterator = tqdm(train_dataloader, desc="Iteration", disable=args.local_rank not in [-1, 0])
-        for step, batch in enumerate(epoch_iterator):
-            model.train()
-            batch = tuple(t.to(args.device) for t in batch)
-            inputs = {
-                "input_ids": batch[0],
-                "attention_mask": batch[1],
-                "token_type_ids": batch[2]
-                if args.model_type in ["bert", "xlnet"]
-                else None,  # XLM don't use segment_ids
-                "labels": batch[3],
-                "language": language,
-                "adapter_tasks": tasks,
-            }
-            outputs = model(**inputs)
-            loss = outputs[0]  # model outputs are always tuple in transformers (see doc)
-
-            if args.n_gpu > 1:
-                loss = loss.mean()  # mean() to average on multi-gpu parallel training
-            if args.gradient_accumulation_steps > 1:
-                loss = loss / args.gradient_accumulation_steps
-
-            if args.fp16:
-                with amp.scale_loss(loss, optimizer) as scaled_loss:
-                    scaled_loss.backward()
-                torch.nn.utils.clip_grad_norm_(amp.master_params(optimizer), args.max_grad_norm)
-            else:
-                loss.backward()
-                torch.nn.utils.clip_grad_norm_(model.parameters(), args.max_grad_norm)
-
-            tr_loss += loss.item()
-            if (step + 1) % args.gradient_accumulation_steps == 0:
-
-                optimizer.step()
-                scheduler.step()  # Update learning rate schedule
-                model.zero_grad()
-                global_step += 1
-
-                if args.local_rank in [-1, 0] and args.logging_steps > 0 and global_step % args.logging_steps == 0:
-                    # Log metrics
-                    if (
-                        args.local_rank == -1 and args.evaluate_during_training
-                    ):  # Only evaluate when single GPU otherwise metrics may not average well
-                        results = evaluate(args, model, tokenizer)
-                        for key, value in results.items():
-                            tb_writer.add_scalar("eval_{}".format(key), value, global_step)
-                        if results["eval_acc"] > best_dev_acc:
-                            best_dev_acc = results["eval_acc"]
-                            best_steps = global_step
-                            if args.do_test:
-                                results_test = evaluate(args, model, tokenizer, test=True)
-                                for key, value in results_test.items():
-                                    tb_writer.add_scalar("test_{}".format(key), value, global_step)
-                                logger.info(
-                                    "test acc: %s, loss: %s, global steps: %s",
-                                    str(results_test["eval_acc"]),
-                                    str(results_test["eval_loss"]),
-                                    str(global_step),
-                                )
-                    tb_writer.add_scalar("lr", scheduler.get_lr()[0], global_step)
-                    tb_writer.add_scalar("loss", (tr_loss - logging_loss) / args.logging_steps, global_step)
-                    logger.info(
-                        "Average loss: %s at global step: %s",
-                        str((tr_loss - logging_loss) / args.logging_steps),
-                        str(global_step),
-                    )
-                    logging_loss = tr_loss
-
-                if args.local_rank in [-1, 0] and args.save_steps > 0 and global_step % args.save_steps == 0:
-                    # Save model checkpoint
-                    output_dir = os.path.join(args.output_dir, "checkpoint-{}".format(global_step))
-                    if not os.path.exists(output_dir):
-                        os.makedirs(output_dir)
-                    model_to_save = (
-                        model.module if hasattr(model, "module") else model
-                    )  # Take care of distributed/parallel training
-                    model_to_save.save_pretrained(output_dir)
-                    tokenizer.save_vocabulary(output_dir)
-                    torch.save(args, os.path.join(output_dir, "training_args.bin"))
-                    logger.info("Saving model checkpoint to %s", output_dir)
-
-            if args.max_steps > 0 and global_step > args.max_steps:
-                epoch_iterator.close()
-                break
-        if args.max_steps > 0 and global_step > args.max_steps:
-            train_iterator.close()
-            break
-
-    if args.local_rank in [-1, 0]:
-        tb_writer.close()
-
-    return global_step, tr_loss / global_step, best_steps
-
-
-def evaluate(args, model, tokenizer, prefix="", test=False, language=None, tasks=None):
-    eval_task_names = (args.task_name,)
-    eval_outputs_dirs = (args.output_dir,)
-
-    results = {}
-    for eval_task, eval_output_dir in zip(eval_task_names, eval_outputs_dirs):
-        eval_dataset = load_and_cache_examples(args, eval_task, tokenizer, evaluate=not test, test=test)
-
-        if not os.path.exists(eval_output_dir) and args.local_rank in [-1, 0]:
-            os.makedirs(eval_output_dir)
-
-        args.eval_batch_size = args.per_gpu_eval_batch_size * max(1, args.n_gpu)
-        # Note that DistributedSampler samples randomly
-        eval_sampler = SequentialSampler(eval_dataset)
-        eval_dataloader = DataLoader(eval_dataset, sampler=eval_sampler, batch_size=args.eval_batch_size)
-
-        # multi-gpu evaluate
-        if args.n_gpu > 1:
-            model = torch.nn.DataParallel(model)
-
-        # Eval!
-        logger.info("***** Running evaluation {} *****".format(prefix))
-        logger.info("  Num examples = %d", len(eval_dataset))
-        logger.info("  Batch size = %d", args.eval_batch_size)
-        eval_loss = 0.0
-        nb_eval_steps = 0
-        preds = None
-        out_label_ids = None
-        for batch in tqdm(eval_dataloader, desc="Evaluating"):
-            model.eval()
-            batch = tuple(t.to(args.device) for t in batch)
-
-            with torch.no_grad():
-                inputs = {
-                    "input_ids": batch[0],
-                    "attention_mask": batch[1],
-                    "token_type_ids": batch[2]
-                    if args.model_type in ["bert", "xlnet"]
-                    else None,  # XLM don't use segment_ids
-                    "labels": batch[3],
-                    "language": language,
-                    "adapter_tasks": tasks,
-                }
-                outputs = model(**inputs)
-                tmp_eval_loss, logits = outputs[:2]
-
-                eval_loss += tmp_eval_loss.mean().item()
-            nb_eval_steps += 1
-            if preds is None:
-                preds = logits.detach().cpu().numpy()
-                out_label_ids = inputs["labels"].detach().cpu().numpy()
-            else:
-                preds = np.append(preds, logits.detach().cpu().numpy(), axis=0)
-                out_label_ids = np.append(out_label_ids, inputs["labels"].detach().cpu().numpy(), axis=0)
-
-        eval_loss = eval_loss / nb_eval_steps
-        preds = np.argmax(preds, axis=1)
-        acc = simple_accuracy(preds, out_label_ids)
-        result = {"eval_acc": acc, "eval_loss": eval_loss}
-        results.update(result)
-
-        output_eval_file = os.path.join(eval_output_dir, "is_test_" + str(test).lower() + "_eval_results.txt")
-
-        with open(output_eval_file, "w") as writer:
-            logger.info("***** Eval results {} *****".format(str(prefix) + " is test:" + str(test)))
-            writer.write("model           =%s\n" % str(args.model_name_or_path))
-            writer.write(
-                "total batch size=%d\n"
-                % (
-                    args.per_gpu_train_batch_size
-                    * args.gradient_accumulation_steps
-                    * (torch.distributed.get_world_size() if args.local_rank != -1 else 1)
-                )
-            )
-            writer.write("train num epochs=%d\n" % args.num_train_epochs)
-            writer.write("fp16            =%s\n" % args.fp16)
-            writer.write("max seq length  =%d\n" % args.max_seq_length)
-            for key in sorted(result.keys()):
-                logger.info("  %s = %s", key, str(result[key]))
-                writer.write("%s = %s\n" % (key, str(result[key])))
-    return results
-
-
-def load_and_cache_examples(args, task, tokenizer, evaluate=False, test=False):
-    if args.local_rank not in [-1, 0]:
-        torch.distributed.barrier()  # Make sure only the first process in distributed training process the dataset, and the others will use the cache
-
-    processor = processors[task]()
-    # Load data features from cache or dataset file
-    if evaluate:
-        cached_mode = "dev"
-    elif test:
-        cached_mode = "test"
-    else:
-        cached_mode = "train"
-    assert not (evaluate and test)
-    cached_features_file = os.path.join(
-        args.data_dir,
-        "cached_{}_{}_{}_{}".format(
-            cached_mode,
-            list(filter(None, args.model_name_or_path.split("/"))).pop(),
-            str(args.max_seq_length),
-            str(task),
-        ),
-=======
     tokenizer_name: Optional[str] = field(
         default=None, metadata={"help": "Pretrained tokenizer name or path if not the same as model_name"}
     )
     cache_dir: Optional[str] = field(
         default=None, metadata={"help": "Where do you want to store the pretrained models downloaded from s3"}
->>>>>>> 9a0a8c1c
     )
 
 
@@ -341,30 +83,6 @@
     )
 
 
-<<<<<<< HEAD
-    parser.add_argument(
-        "--fp16",
-        action="store_true",
-        help="Whether to use 16-bit (mixed) precision (through NVIDIA apex) instead of 32-bit",
-    )
-    parser.add_argument(
-        "--fp16_opt_level",
-        type=str,
-        default="O1",
-        help="For fp16: Apex AMP optimization level selected in ['O0', 'O1', 'O2', and 'O3']."
-        "See details at https://nvidia.github.io/apex/amp.html",
-    )
-    parser.add_argument("--local_rank", type=int, default=-1, help="For distributed training: local_rank")
-    parser.add_argument("--server_ip", type=str, default="", help="For distant debugging.")
-    parser.add_argument("--server_port", type=str, default="", help="For distant debugging.")
-
-    parser.add_argument("--train_adapter", action="store_true", default=False, help="Train a text task adapter instead of the full model")
-    parser.add_argument("--load_task_adapter", type=str, default="", help="Pre-trained task adapter to be loaded for further training.")
-    parser.add_argument("--load_language_adapter", type=str, default=None, help="Pre-trained language adapter to be loaded.")
-    parser.add_argument("--adapter_config", type=str, default="pfeiffer", help="Adapter configuration.")
-    parser.add_argument("--language_adapter_config", type=str, default=None, help="Language adapter configuration.")
-    args = parser.parse_args()
-=======
 def main():
     # See all possible arguments in src/transformers/training_args.py
     # or by passing the --help flag to this script.
@@ -372,7 +90,6 @@
 
     parser = HfArgumentParser((ModelArguments, DataTrainingArguments, TrainingArguments))
     model_args, data_args, training_args = parser.parse_args_into_dataclasses()
->>>>>>> 9a0a8c1c
 
     if (
         os.path.exists(training_args.output_dir)
@@ -461,37 +178,9 @@
         else None
     )
 
-<<<<<<< HEAD
-    # Setup adapters
-    tasks = []
-    language = args.load_language_adapter
-    if args.train_adapter:
-        # get actual model for derived models with heads
-        base_model = getattr(model, model.base_model_prefix, model)
-        # task adapter
-        base_model.set_adapter_config(AdapterType.text_task, args.adapter_config)
-        # load a pre-trained adapter for fine-tuning if specified
-        if args.load_task_adapter:
-            base_model.load_task_adapter(args.load_task_adapter)
-            tasks = base_model.config.text_task_adapters
-        # otherwise, add a new adapter
-        else:
-            base_model.add_task_adapter(args.task_name)
-            tasks = [args.task_name]
-        # language adapter
-        if args.load_language_adapter:
-            base_model.set_adapter_config(AdapterType.text_lang, args.language_adapter_config or args.adapter_config)
-            base_model.load_language_adapter(args.load_language_adapter)
-
-    if args.local_rank == 0:
-        torch.distributed.barrier()  # Make sure only the first process in distributed training will download model & vocab
-
-    model.to(args.device)
-=======
     def compute_metrics(p: EvalPrediction) -> Dict:
         preds = np.argmax(p.predictions, axis=1)
         return {"acc": simple_accuracy(preds, p.label_ids)}
->>>>>>> 9a0a8c1c
 
     # Initialize our Trainer
     trainer = Trainer(
@@ -503,74 +192,6 @@
     )
 
     # Training
-<<<<<<< HEAD
-    if args.do_train:
-        train_dataset = load_and_cache_examples(args, args.task_name, tokenizer, evaluate=False)
-        global_step, tr_loss, best_steps = train(args, train_dataset, model, tokenizer, language=language, tasks=tasks)
-        logger.info(" global_step = %s, average loss = %s", global_step, tr_loss)
-
-    # Saving best-practices: if you use defaults names for the model, you can reload it using from_pretrained()
-    if args.do_train and (args.local_rank == -1 or torch.distributed.get_rank() == 0):
-        # Create output directory if needed
-        if not os.path.exists(args.output_dir) and args.local_rank in [-1, 0]:
-            os.makedirs(args.output_dir)
-
-        logger.info("Saving model checkpoint to %s", args.output_dir)
-        # Save a trained model, configuration and tokenizer using `save_pretrained()`.
-        # They can then be reloaded using `from_pretrained()`
-        model_to_save = (
-            model.module if hasattr(model, "module") else model
-        )  # Take care of distributed/parallel training
-        model_to_save.save_pretrained(args.output_dir)
-        tokenizer.save_pretrained(args.output_dir)
-
-        # Good practice: save your training arguments together with the trained model
-        torch.save(args, os.path.join(args.output_dir, "training_args.bin"))
-
-        # Load a trained model and vocabulary that you have fine-tuned
-        model = model_class.from_pretrained(args.output_dir)
-        tokenizer = tokenizer_class.from_pretrained(args.output_dir)
-        model.to(args.device)
-
-    # Evaluation
-    results = {}
-    if args.do_eval and args.local_rank in [-1, 0]:
-        if not args.do_train:
-            args.output_dir = args.model_name_or_path
-        checkpoints = [args.output_dir]
-        if args.eval_all_checkpoints:
-            checkpoints = list(
-                os.path.dirname(c) for c in sorted(glob.glob(args.output_dir + "/**/" + WEIGHTS_NAME, recursive=True))
-            )
-            logging.getLogger("transformers.modeling_utils").setLevel(logging.WARN)  # Reduce logging
-        logger.info("Evaluate the following checkpoints: %s", checkpoints)
-        for checkpoint in checkpoints:
-            global_step = checkpoint.split("-")[-1] if len(checkpoints) > 1 else ""
-            prefix = checkpoint.split("/")[-1] if checkpoint.find("checkpoint") != -1 else ""
-
-            model = model_class.from_pretrained(checkpoint)
-            model.to(args.device)
-            result = evaluate(args, model, tokenizer, prefix=prefix, language=language, tasks=tasks)
-            result = dict((k + "_{}".format(global_step), v) for k, v in result.items())
-            results.update(result)
-
-    if args.do_test and args.local_rank in [-1, 0]:
-        if not args.do_train:
-            args.output_dir = args.model_name_or_path
-        checkpoints = [args.output_dir]
-        # if args.eval_all_checkpoints: # can not use this to do test!!
-        #     checkpoints = list(os.path.dirname(c) for c in sorted(glob.glob(args.output_dir + '/**/' + WEIGHTS_NAME, recursive=True)))
-        #     logging.getLogger("transformers.modeling_utils").setLevel(logging.WARN)  # Reduce logging
-        logger.info("Evaluate the following checkpoints: %s", checkpoints)
-        for checkpoint in checkpoints:
-            global_step = checkpoint.split("-")[-1] if len(checkpoints) > 1 else ""
-            prefix = checkpoint.split("/")[-1] if checkpoint.find("checkpoint") != -1 else ""
-
-            model = model_class.from_pretrained(checkpoint)
-            model.to(args.device)
-            result = evaluate(args, model, tokenizer, prefix=prefix, test=True, language=language, tasks=tasks)
-            result = dict((k + "_{}".format(global_step), v) for k, v in result.items())
-=======
     if training_args.do_train:
         trainer.train(
             model_path=model_args.model_name_or_path if os.path.isdir(model_args.model_name_or_path) else None
@@ -595,7 +216,6 @@
                 logger.info("  %s = %s", key, value)
                 writer.write("%s = %s\n" % (key, value))
 
->>>>>>> 9a0a8c1c
             results.update(result)
 
     return results
